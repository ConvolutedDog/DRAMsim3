--- conflicted
+++ resolved
@@ -64,11 +64,7 @@
 and run directory.
 
 
-<<<<<<< HEAD
-*Note - While CLion is a paid IDE, it provides a free student license.*
-=======
 *Note - While Clion is a paid IDE, it provides a free student license.*
->>>>>>> 4ed80209
 
 
 ## Using Visual Studio Code
