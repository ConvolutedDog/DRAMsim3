#ifndef __CONTROLLER_H
#define __CONTROLLER_H

#include <vector>
#include <functional>
#include "common.h"
#include "channel_state.h"
#include "command_queue.h"
#include "refresh.h"
#include "statistics.h"
#include "thermal.h"

namespace dramcore {

class Controller {
public:
<<<<<<< HEAD
    Controller(int channel, const Config &config, const Timing &timing, Statistics &stats, ThermalCalculator *thermcalc, std::function<void(uint64_t)>& callback_);
=======
    Controller(int channel, const Config &config, const Timing &timing, Statistics &stats, std::function<void(uint64_t)> read_callback, std::function<void(uint64_t)> write_callback);
>>>>>>> 4ed80209
    ~Controller() {};
    void ClockTick();
    bool IsReqInsertable(Request* req);
    bool InsertReq(Request* req);
    std::function<void(uint64_t)> read_callback_, write_callback_;
    int channel_id_;
protected:
    uint64_t clk_;
    const Config& config_;
    ChannelState channel_state_;
    CommandQueue cmd_queue_;
    Refresh refresh_;
    Statistics& stats_;
};

}
#endif<|MERGE_RESOLUTION|>--- conflicted
+++ resolved
@@ -14,11 +14,7 @@
 
 class Controller {
 public:
-<<<<<<< HEAD
-    Controller(int channel, const Config &config, const Timing &timing, Statistics &stats, ThermalCalculator *thermcalc, std::function<void(uint64_t)>& callback_);
-=======
     Controller(int channel, const Config &config, const Timing &timing, Statistics &stats, std::function<void(uint64_t)> read_callback, std::function<void(uint64_t)> write_callback);
->>>>>>> 4ed80209
     ~Controller() {};
     void ClockTick();
     bool IsReqInsertable(Request* req);
