#ifndef __STATISTICS_H
#define __STATISTICS_H

#include <iostream>
#include <string>
#include <list>
#include <map>
#include <vector>
#include "configuration.h"

namespace dramcore {


class BaseStat {
public:
    BaseStat() {}
    BaseStat(std::string name, std::string description) { name_ = name; description_ = description; }
    virtual void Print(std::ostream& where) const = 0;
    virtual void UpdateEpoch() = 0;
    virtual void PrintEpoch(std::ostream& where) const = 0;
    virtual void PrintCSVHeader(std::ostream& where) const = 0;
    virtual void PrintCSVFormat(std::ostream& where) const = 0;
    virtual void PrintEpochCSVFormat(std::ostream& where) const = 0;
    friend std::ostream& operator<<(std::ostream& os, const BaseStat& basestat) { basestat.Print(os); return os;}
protected:
    std::string name_;
    std::string description_;
};

class CounterStat : public BaseStat{
public:
    CounterStat():BaseStat() {}
    CounterStat(std::string name, std::string desc);
    void operator=(int count) { count_ = count; }
    uint64_t Count() { return count_; }
    double CountDouble() {return static_cast<double>(count_); }
    uint64_t LastCount() { return last_epoch_count_; }
    CounterStat& operator++() { count_++; return *this; }
    CounterStat& operator++(int) { count_++; return *this; }
    CounterStat& operator--() { count_--; return *this; }
    CounterStat& operator--(int) { count_--; return *this; }
    void Print(std::ostream& where) const override ;
    void UpdateEpoch() override ;
    void PrintEpoch(std::ostream& where) const override ;
    void PrintCSVHeader(std::ostream& where) const override ;
    void PrintCSVFormat(std::ostream& where) const override ;
    void PrintEpochCSVFormat(std::ostream& where) const override ;
private:
    uint64_t count_;
    uint64_t last_epoch_count_;
};


class HistogramStat : public BaseStat {
public:
    HistogramStat():BaseStat() {}
    HistogramStat(int start, int end, uint32_t numb_bins, std::string name, std::string desc);
    void AddValue(int val);
    void Print(std::ostream& where) const override ;
    void UpdateEpoch() override ;
    void PrintEpoch(std::ostream& where) const {} // don't print histogram, put them in csv instead
    void PrintCSVHeader(std::ostream& where) const override ;
    void PrintCSVFormat(std::ostream& where) const override ;
    void PrintEpochCSVFormat(std::ostream& where) const override ;
    std::vector<uint64_t> GetAggregatedBins() const;
    double GetAverage() const;
    uint64_t AccuSum() const;  // Accumulated Sum (value * count)
    uint64_t CountSum() const;
private:
    int start_;
    int end_;
    uint32_t numb_bins_;
    std::map<int, uint64_t> bins_;
    std::map<int, uint64_t> last_epoch_bins_;
    uint64_t epoch_count_;
};


class DoubleStat : public BaseStat {
public:
    DoubleStat():BaseStat() {};
    DoubleStat(double inc, std::string name, std::string desc);
    void operator=(double new_value) {value = new_value; }
    DoubleStat& operator++(int) {value += inc_; return *this; }
    void Print(std::ostream& where) const override ;
    void UpdateEpoch() override ;
    void PrintEpoch(std::ostream& where) const override ;
    void PrintCSVHeader(std::ostream& where) const override ;
    void PrintCSVFormat(std::ostream& where) const override ;
    void PrintEpochCSVFormat(std::ostream& where) const override ;
    double value;
    double last_epoch_value;
private:
    double inc_;
};


class DoubleComputeStat : public BaseStat {
public:
    DoubleComputeStat() : BaseStat() {};
    DoubleComputeStat(std::string name, std::string desc);
    void Print(std::ostream& where) const override ;
    void UpdateEpoch() override ;
    void PrintEpoch(std::ostream& where) const override ;
    void PrintCSVHeader(std::ostream& where) const override ;
    void PrintCSVFormat(std::ostream& where) const override ;
    void PrintEpochCSVFormat(std::ostream& where) const override ;
    double epoch_value;
    double cumulative_value;
};


class Statistics {
public:
    Statistics(const Config& config);
    class CounterStat numb_read_reqs_issued;
    class CounterStat numb_write_reqs_issued;
    class CounterStat hmc_reqs_done;
    class CounterStat numb_row_hits;
    class CounterStat numb_read_row_hits;
    class CounterStat numb_write_row_hits;
    class CounterStat numb_aggressive_precharges;
    class CounterStat numb_ondemand_precharges;
    class CounterStat dramcycles;
    class CounterStat numb_buffered_requests;
    class CounterStat hbm_dual_command_issue_cycles;
    class CounterStat hbm_dual_non_rw_cmd_attempt_cycles;
    class CounterStat numb_read_cmds_issued;
    class CounterStat numb_write_cmds_issued;
    class CounterStat numb_activate_cmds_issued;
    class CounterStat numb_precharge_cmds_issued;
    class CounterStat numb_refresh_cmds_issued;
    class CounterStat numb_refresh_bank_cmds_issued;
    class CounterStat numb_self_refresh_enter_cmds_issued;
    class CounterStat numb_self_refresh_exit_cmds_issued;

    class CounterStat numb_rw_rowhits_pending_refresh;

    class CounterStat sref_cycles;
    class CounterStat active_cycles;
    class CounterStat all_bank_idle_cycles;

    // energy and power stats
<<<<<<< HEAD
    class DoubleStat act_energy;
    class DoubleStat read_energy;
    class DoubleStat write_energy;
    class DoubleStat ref_energy;    // rank ref
    class DoubleStat refb_energy;  // bank refresh
    std::vector<std::vector<DoubleStat>> act_stb_energy;  // active standby
    std::vector<std::vector<DoubleStat>> pre_stb_energy;  // precharge standby
    std::vector<std::vector<DoubleStat>> pre_pd_energy;  // precharge powerdown energy
    std::vector<std::vector<DoubleStat>> sref_energy;  // self ref energy
    class DoubleStat total_energy;
    class NonCumulativeStat average_power;

    class NonCumulativeStat average_bandwidth;
    
=======
    class DoubleComputeStat act_energy;
    class DoubleComputeStat read_energy;
    class DoubleComputeStat write_energy;
    class DoubleComputeStat ref_energy;
    class DoubleComputeStat refb_energy;
    class DoubleComputeStat act_stb_energy;
    class DoubleComputeStat pre_stb_energy;
    class DoubleComputeStat pre_pd_energy;
    class DoubleComputeStat sref_energy;
    class DoubleComputeStat total_energy;
    class DoubleComputeStat queue_usage;
    class DoubleComputeStat average_power;
    class DoubleComputeStat average_bandwidth;
    class DoubleComputeStat average_latency;
    class DoubleComputeStat average_interarrival;
   
    // histogram stats
    class HistogramStat access_latency;
    class HistogramStat interarrival_latency;

>>>>>>> d6d9f830
    std::list<class BaseStat*> stats_list;
    std::list<class HistogramStat*> histo_stats_list;

    void PrintStats(std::ostream& where) const;
    void UpdateEpoch(uint64_t clk);
    void PreEpochCompute(uint64_t clk);
    void PrintEpochStats(std::ostream& where) const;
    void PrintStatsCSVHeader(std::ostream& where) const;
    void PrintStatsCSVFormat(std::ostream& where) const;
    void PrintEpochStatsCSVFormat(std::ostream& where) const;
    void PrintEpochHistoStatsCSVFormat(std::ostream& where) const;

    friend std::ostream& operator<<(std::ostream& os, Statistics& stats);

    static double Sum(const std::vector<std::vector<DoubleStat>>& stats_vector);
    template<class T>
    void PushStatsVecToList(std::vector<std::vector<T>>& stats_vector);
    void InitStatsPerRank(std::vector<std::vector<DoubleStat>>& stats_vector,
                          double inc_value, std::string stat_name, std::string stat_desc);
private:
    const Config& config_;
    uint64_t last_clk_;
};

}
#endif<|MERGE_RESOLUTION|>--- conflicted
+++ resolved
@@ -136,36 +136,26 @@
 
     class CounterStat numb_rw_rowhits_pending_refresh;
 
-    class CounterStat sref_cycles;
-    class CounterStat active_cycles;
-    class CounterStat all_bank_idle_cycles;
+    std::vector<std::vector<CounterStat>> sref_cycles;
+    std::vector<std::vector<CounterStat>> active_cycles;
+    std::vector<std::vector<CounterStat>> all_bank_idle_cycles;
 
     // energy and power stats
-<<<<<<< HEAD
-    class DoubleStat act_energy;
-    class DoubleStat read_energy;
-    class DoubleStat write_energy;
-    class DoubleStat ref_energy;    // rank ref
-    class DoubleStat refb_energy;  // bank refresh
-    std::vector<std::vector<DoubleStat>> act_stb_energy;  // active standby
-    std::vector<std::vector<DoubleStat>> pre_stb_energy;  // precharge standby
-    std::vector<std::vector<DoubleStat>> pre_pd_energy;  // precharge powerdown energy
-    std::vector<std::vector<DoubleStat>> sref_energy;  // self ref energy
-    class DoubleStat total_energy;
-    class NonCumulativeStat average_power;
-
-    class NonCumulativeStat average_bandwidth;
     
-=======
     class DoubleComputeStat act_energy;
     class DoubleComputeStat read_energy;
     class DoubleComputeStat write_energy;
     class DoubleComputeStat ref_energy;
     class DoubleComputeStat refb_energy;
-    class DoubleComputeStat act_stb_energy;
-    class DoubleComputeStat pre_stb_energy;
-    class DoubleComputeStat pre_pd_energy;
-    class DoubleComputeStat sref_energy;
+    std::vector<std::vector<DoubleComputeStat>> act_stb_energy;  // active standby
+    std::vector<std::vector<DoubleComputeStat>> pre_stb_energy;  // active standby
+    std::vector<std::vector<DoubleComputeStat>> pre_pd_energy;  // active standby
+    std::vector<std::vector<DoubleComputeStat>> sref_energy;  // active standby
+
+    // class DoubleComputeStat act_stb_energy;
+    // class DoubleComputeStat pre_stb_energy;
+    // class DoubleComputeStat pre_pd_energy;
+    // class DoubleComputeStat sref_energy;
     class DoubleComputeStat total_energy;
     class DoubleComputeStat queue_usage;
     class DoubleComputeStat average_power;
@@ -177,7 +167,6 @@
     class HistogramStat access_latency;
     class HistogramStat interarrival_latency;
 
->>>>>>> d6d9f830
     std::list<class BaseStat*> stats_list;
     std::list<class HistogramStat*> histo_stats_list;
 
@@ -192,11 +181,12 @@
 
     friend std::ostream& operator<<(std::ostream& os, Statistics& stats);
 
-    static double Sum(const std::vector<std::vector<DoubleStat>>& stats_vector);
+    static double Stats2DEpochSum(const std::vector<std::vector<DoubleComputeStat>>& stats_vector);
+    static double Stats2DCumuSum(const std::vector<std::vector<DoubleComputeStat>>& stats_vector);
     template<class T>
-    void PushStatsVecToList(std::vector<std::vector<T>>& stats_vector);
-    void InitStatsPerRank(std::vector<std::vector<DoubleStat>>& stats_vector,
-                          double inc_value, std::string stat_name, std::string stat_desc);
+    void Push2DStatsToList(std::vector<std::vector<T>>& stats_vector);
+    template<class T>
+    void Init2DStats(std::vector<std::vector<T>> &stats_vector, int shape_x, int shape_y, std::string x_string, std::string y_string, std::string stat_name, std::string stat_desc);
 private:
     const Config& config_;
     uint64_t last_clk_;
