#include "dram_system.h"

#include <assert.h>

namespace dramsim3 {

// alternative way is to assign the id in constructor but this is less
// destructive
int BaseDRAMSystem::total_channels_ = 0;

BaseDRAMSystem::BaseDRAMSystem(Config &config, const std::string &output_dir,
                               std::function<void(uint64_t)> read_callback,
                               std::function<void(uint64_t)> write_callback)
    : read_callback_(read_callback),
      write_callback_(write_callback),
      last_req_clk_(0),
      config_(config),
      timing_(config_),
#ifdef THERMAL
      thermal_calc_(config_),
#endif  // THERMAL
      clk_(0) {
    total_channels_ += config_.channels;

    std::ofstream epoch_out(config_.json_epoch_name, std::ofstream::out);
    epoch_out << "[";
    epoch_out.close();
#ifdef ADDRESS_TRACE
    std::string addr_trace_name("dramsim3addr.trace");
    address_trace_.open(addr_trace_name);
#endif
}

BaseDRAMSystem::~BaseDRAMSystem() {
    std::ofstream epoch_out(config_.json_epoch_name, std::ios_base::in |
                                                         std::ios_base::out |
                                                         std::ios_base::ate);
    epoch_out.seekp(-2, std::ios_base::cur);
    epoch_out.write("]", 1);
    epoch_out.close();
}

int BaseDRAMSystem::GetChannel(uint64_t hex_addr) const {
    hex_addr >>= config_.shift_bits;
    return (hex_addr >> config_.ch_pos) & config_.ch_mask;
}

void BaseDRAMSystem::PrintEpochStats() {
    for (size_t i = 0; i < ctrls_.size(); i++) {
        ctrls_[i]->PrintEpochStats();
        std::ofstream epoch_out(config_.json_epoch_name, std::ofstream::app);
        epoch_out << "," << std::endl;
    }
#ifdef THERMAL
    thermal_calc_.PrintTransPT(clk_);
#endif  // THERMAL
    return;
}

void BaseDRAMSystem::PrintStats() {
    std::ofstream json_out(config_.json_stats_name, std::ofstream::out);
    json_out << "{";
    json_out.close();
    for (size_t i = 0; i < ctrls_.size(); i++) {
        ctrls_[i]->PrintFinalStats();
        if (i != ctrls_.size() - 1) {
            std::ofstream chan_out(config_.json_stats_name, std::ofstream::app);
            chan_out << "," << std::endl;
        }
    }
    json_out.open(config_.json_stats_name, std::ofstream::app);
    json_out << "}";
#ifdef THERMAL
    thermal_calc_.PrintFinalPT(clk_);
#endif  // THERMAL
}

void BaseDRAMSystem::ResetStats() {
    for (size_t i = 0; i < ctrls_.size(); i++) {
        ctrls_[i]->ResetStats();
    }
}

void BaseDRAMSystem::RegisterCallbacks(
    std::function<void(uint64_t)> read_callback,
    std::function<void(uint64_t)> write_callback) {
    // TODO this should be propagated to controllers
    read_callback_ = read_callback;
    write_callback_ = write_callback;
}

JedecDRAMSystem::JedecDRAMSystem(Config &config, const std::string &output_dir,
                                 std::function<void(uint64_t)> read_callback,
                                 std::function<void(uint64_t)> write_callback)
    : BaseDRAMSystem(config, output_dir, read_callback, write_callback) {
    if (config_.IsHMC()) {
        std::cerr << "Initialized a memory system with an HMC config file!"
                  << std::endl;
        AbruptExit(__FILE__, __LINE__);
    }

    ctrls_.reserve(config_.channels);
    for (auto i = 0; i < config_.channels; i++) {
#ifdef THERMAL
        ctrls_.push_back(new Controller(i, config_, timing_, thermal_calc_,
                                        read_callback_, write_callback_));
#else
        ctrls_.push_back(new Controller(i, config_, timing_, read_callback_,
                                        write_callback_));
#endif  // THERMAL
    }
}

JedecDRAMSystem::~JedecDRAMSystem() {
    for (auto it = ctrls_.begin(); it != ctrls_.end(); it++) {
        delete (*it);
    }
}

bool JedecDRAMSystem::WillAcceptTransaction(uint64_t hex_addr,
                                            bool is_write) const {
    int channel = GetChannel(hex_addr);
    return ctrls_[channel]->WillAcceptTransaction(hex_addr, is_write);
}

bool JedecDRAMSystem::AddTransaction(uint64_t hex_addr, bool is_write) {
// Record trace - Record address trace for debugging or other purposes
#ifdef ADDRESS_TRACE
    address_trace_ << left << setw(18) << clk_ << " " << setw(6) << std::hex
                   << (is_write ? "WRITE " : "READ ") << hex_addr << std::dec
                   << std::endl;
#endif

    int channel = GetChannel(hex_addr);
    bool ok = ctrls_[channel]->WillAcceptTransaction(hex_addr, is_write);

    assert(ok);
    if (ok) {
        Transaction trans = Transaction(hex_addr, is_write);
        ctrls_[channel]->AddTransaction(trans);
    }
    return ok;
}

void JedecDRAMSystem::ClockTick() {
#ifdef _OPENMP
#pragma omp parallel for
#endif  // _OPENMP
    for (size_t i = 0; i < ctrls_.size(); i++) {
        ctrls_[i]->ClockTick();
    }
    clk_++;

    if (clk_ % config_.epoch_period == 0) {
        PrintEpochStats();
    }
    return;
}

<<<<<<< HEAD
void JedecDRAMSystem::PrintStats() {
    for (auto &&ctrl : ctrls_) {
        ctrl->PrintFinalStats(stats_txt_file_, stats_csv_file_,
                              histo_csv_file_);
    }
#ifdef THERMAL
    thermal_calc_.PrintFinalPT(clk_);
#endif  // THERMAL
}

=======
>>>>>>> 0920ffa3
IdealDRAMSystem::IdealDRAMSystem(Config &config, const std::string &output_dir,
                                 std::function<void(uint64_t)> read_callback,
                                 std::function<void(uint64_t)> write_callback)
    : BaseDRAMSystem(config, output_dir, read_callback, write_callback),
      latency_(config_.ideal_memory_latency) {}

IdealDRAMSystem::~IdealDRAMSystem() {}

bool IdealDRAMSystem::AddTransaction(uint64_t hex_addr, bool is_write) {
    auto trans = Transaction(hex_addr, is_write);
    trans.added_cycle = clk_;
    infinite_buffer_q_.push_back(trans);
    return true;
}

void IdealDRAMSystem::ClockTick() {
    for (auto trans_it = infinite_buffer_q_.begin();
         trans_it != infinite_buffer_q_.end();) {
        if (clk_ - trans_it->added_cycle >= static_cast<uint64_t>(latency_)) {
            if (trans_it->is_write) {
                write_callback_(trans_it->addr);
            } else {
                read_callback_(trans_it->addr);
            }
            trans_it = infinite_buffer_q_.erase(trans_it++);
        }
        if (trans_it != infinite_buffer_q_.end()) {
            ++trans_it;
        }
    }

    clk_++;
    return;
}

}  // namespace dramsim3<|MERGE_RESOLUTION|>--- conflicted
+++ resolved
@@ -157,19 +157,6 @@
     return;
 }
 
-<<<<<<< HEAD
-void JedecDRAMSystem::PrintStats() {
-    for (auto &&ctrl : ctrls_) {
-        ctrl->PrintFinalStats(stats_txt_file_, stats_csv_file_,
-                              histo_csv_file_);
-    }
-#ifdef THERMAL
-    thermal_calc_.PrintFinalPT(clk_);
-#endif  // THERMAL
-}
-
-=======
->>>>>>> 0920ffa3
 IdealDRAMSystem::IdealDRAMSystem(Config &config, const std::string &output_dir,
                                  std::function<void(uint64_t)> read_callback,
                                  std::function<void(uint64_t)> write_callback)
