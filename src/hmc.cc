--- conflicted
+++ resolved
@@ -539,16 +539,11 @@
 }
 
 void HMCMemorySystem::DRAMClockTick() {
-<<<<<<< HEAD
 #ifdef _OPENMP
 #pragma omp parallel for
 #endif  // _OPENMP
-    for (size_t i = 0; i < vaults_.size(); i++) {
-        vaults_[i]->ClockTick();
-=======
-    for (auto &&vault : ctrls_) {
-        vault->ClockTick();
->>>>>>> 0920ffa3
+    for (size_t i = 0; i < ctrls_.size(); i++) {
+        ctrls_[i]->ClockTick();
     }
     clk_++;
     if (clk_ % config_.epoch_period == 0) {
@@ -676,7 +671,7 @@
     // response queues
 
 #ifdef _OPENMP
-    mtx.lock();
+    mtx_.lock();
 #endif  // _OPENMP
     auto it = resp_lookup_table_.find(req_id);
     HMCResponse *resp = it->second;
@@ -686,7 +681,7 @@
     quad_resp_queues_[resp->quad].push_back(resp);
     quad_age_counter_[resp->quad] = 1;
 #ifdef _OPENMP
-    mtx.unlock();
+    mtx_.unlock();
 #endif  // _OPENMP
     return;
 }
