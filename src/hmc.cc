--- conflicted
+++ resolved
@@ -266,11 +266,7 @@
     vault_callback_ = std::bind(&HMCMemorySystem::VaultCallback, this, std::placeholders::_1);
     vaults_.reserve(ptr_config_->channels);
     for (int i = 0; i < ptr_config_->channels; i++) {
-<<<<<<< HEAD
-        vaults_.push_back(new Controller(i, *ptr_config_, *ptr_timing_, *ptr_stats_, ptr_thermCal_, vault_callback_));
-=======
-        vaults_.push_back(new Controller(i, *ptr_config_, *ptr_timing_, *ptr_stats_, vault_callback_, vault_callback_));
->>>>>>> d6d9f830
+        vaults_.push_back(new Controller(i, *ptr_config_, *ptr_timing_, *ptr_stats_, ptr_thermCal_, vault_callback_, vault_callback_));
     }
     // initialize vaults and crossbar
     // the first layer of xbar will be num_links * 4 (4 for quadrants)
