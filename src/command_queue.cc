#include "command_queue.h"
#include <vector>
#include <list>

using namespace std;

CommandQueue::CommandQueue(const Config& config, const ChannelState& channel_state) :
    clk(0),
    config_(config),
    channel_state_(channel_state),
    next_rank_(0),
    next_bankgroup_(0),
    next_bank_(0),
    req_q_per_bank_(config_.ranks, vector< vector<list<Request*>> >(config_.bankgroups, vector<list<Request*>>(config_.banks_per_group, list<Request*>()) ) ),
    req_q_per_rank_(config_.ranks, list<Request*>())
{}

Command CommandQueue::GetCommandToIssue() {
<<<<<<< HEAD
    //Rank, Bank, Bankgroup traversal of queues
    for(auto i = 0; i < config_.ranks; i++) {
        for(auto k = 0; k < config_.banks_per_group; k++) {
            for(auto j = 0; j < config_.bankgroups; j++) {
                auto& queue = GetQueue(next_rank_, next_bankgroup_, next_bank_);
                IterateNext();
                if( !channel_state_.IsRefreshWaiting(next_rank_, next_bankgroup_, next_bank_) ) {
=======
    if(config_.queue_structure == "PER_BANK") {
        //Rank, Bank, Bankgroup traversal of queues
        for (auto i = 0; i < config_.ranks; i++) {
            for (auto k = 0; k < config_.banks_per_group; k++) {
                for (auto j = 0; j < config_.bankgroups; j++) {
                    auto &queue = GetQueue(next_rank_, next_bankgroup_, next_bank_);
                    IterateNext();
>>>>>>> c6b5a4bf
                    auto cmd = GetCommandToIssueFromQueue(queue);
                    if (cmd.IsValid())
                        return cmd;
                }
            }
        }
<<<<<<< HEAD
    }
    return Command();
=======
        return Command();
    }
    if(config_.queue_structure == "PER_RANK") {
        for (auto i = 0; i < config_.ranks; i++) {
            auto &queue = GetQueue(next_rank_, -1, -1);
            IterateNext();
            auto cmd = GetCommandToIssueFromQueue(queue);
            if(cmd.IsValid())
                return cmd;
        }
        return Command();
    }
    else {
        cerr << "Unknown queue structure\n";
        exit(-1);
    }

>>>>>>> c6b5a4bf
}

Command CommandQueue::GetCommandToIssueFromQueue(list<Request*>& queue) {
    //Prioritize row hits while honoring read, write dependencies
    for(auto req_itr = queue.begin(); req_itr != queue.end(); req_itr++) {
        auto req = *req_itr;
        Command cmd = channel_state_.GetRequiredCommand(req->cmd_);
        //TODO - For per bank unified queues no need to process out of order (simulator speed)
        if(channel_state_.IsReady(cmd, clk)) {
            if ( req->cmd_.cmd_type_ == cmd.cmd_type_) { //TODO - Essentially checking for a row hit. Replace with IsReadWrite() function?
                //Check for read/write dependency check. Necessary only for unified queues
                bool dependency = false;
                for(auto dep_itr = queue.begin(); dep_itr != req_itr; dep_itr++) {
                    auto dep = *dep_itr;
                    if( dep->cmd_.row_ == cmd.row_) { //Just check the address to be more generic
                        //ASSERT the cmd are of different types. If one is read, other write. Vice versa.
                        dependency = true;
                        break;
                    }
                }
                if(!dependency) {
                    //Sought of actually issuing the read/write command
                    delete(*req_itr);
                    queue.erase(req_itr);
                    return cmd;
                }
            }
            else if( cmd.cmd_type_ == CommandType::PRECHARGE) {
                // Attempt to issue a precharge only if
                // 1. There are no prior requests to the same bank in the queue (and)
                // 1. There are no pending row hits to the open row in the bank (or)
                // 2. There are pending row hits to the open row but the max allowed cap for row hits has been exceeded

                bool prior_requests_to_bank_exist = false;
                for(auto prior_itr = queue.begin(); prior_itr != req_itr; prior_itr++ ) {
                    prior_requests_to_bank_exist = true; //TODO - Entire address upto bank matches (currently written only for per bank queues)
                    break;
                }
                bool pending_row_hits_exist = false;
                auto open_row = channel_state_.OpenRow(cmd.rank_, cmd.bankgroup_, cmd.bank_);
                for(auto pending_req : queue) {
                    if( pending_req->cmd_.row_ == open_row) { //TODO - Entire address upto row matches (currently written only for per bank queues)
                        pending_row_hits_exist = true;
                        break;
                    }
                }
                bool rowhit_limit_reached = channel_state_.RowHitCount(cmd.rank_, cmd.bankgroup_, cmd.bank_) >= 4;
                if( !prior_requests_to_bank_exist && (!pending_row_hits_exist || rowhit_limit_reached))
                    return cmd;
            }
            else
                return cmd;
        }
    }
    return Command();
}


Command CommandQueue::AggressivePrecharge() {
    for(auto i = 0; i < config_.ranks; i++) {
        for(auto k = 0; k < config_.banks_per_group; k++) {
            for(auto j = 0; j < config_.bankgroups; j++) {
                if(channel_state_.IsRowOpen(i, j, k)) {
                    auto cmd = Command(CommandType::PRECHARGE, -1, i, j, k, -1);
                    if(channel_state_.IsReady(cmd, clk)) {
                        bool pending_row_hits_exist = false;
                        auto open_row = channel_state_.OpenRow(i, j, k);
                        auto& queue = GetQueue(i, j, k);
                        for(auto pending_req : queue) {
                            if( pending_req->cmd_.row_ == open_row) { //ToDo - Same address (Currently implemented only for per bank queues)
                                pending_row_hits_exist = true;
                                break;
                            }
                        }
                        if(!pending_row_hits_exist)
                            return Command(CommandType::PRECHARGE, -1, i, j, k, -1);
                    }
                }
            }
        }
    }
    return Command();
}

bool CommandQueue::InsertReq(Request* req) {
    if(config_.queue_structure == "PER_BANK") {
        auto r = req->cmd_.rank_, bg = req->cmd_.bankgroup_, b = req->cmd_.bank_;
        if (req_q_per_bank_[r][bg][b].size() < config_.queue_size) {
            req_q_per_bank_[r][bg][b].push_back(req);
            return true;
        } else
            return false;
    }
    else if(config_.queue_structure == "PER_RANK") {
        auto r = req->cmd_.rank_;
        if (req_q_per_rank_[r].size() < config_.queue_size) {
            req_q_per_rank_[r].push_back(req);
            return true;
        } else
            return false;
    }
    else {
        cerr << "Unknown queue structure\n";
        exit(-1);
    }
}

inline void CommandQueue::IterateNext() {
    if(config_.queue_structure == "PER_BANK") {
        next_bankgroup_ = (next_bankgroup_ + 1) % config_.bankgroups;
        if (next_bankgroup_ == 0) {
            next_bank_ = (next_bank_ + 1) % config_.banks_per_group;
            if (next_bank_ == 0) {
                next_rank_ = (next_rank_ + 1) % config_.ranks;
            }
        }
    }
    else if(config_.queue_structure == "PER_RANK") {
        next_rank_ = (next_rank_ + 1) % config_.ranks;
    }
    else {
        cerr << "Unknown queue structure\n";
        exit(-1);
    }
    return;
}

std::list<Request*>& CommandQueue::GetQueue(int rank, int bankgroup, int bank) {
    if(config_.queue_structure == "PER_BANK")
        return req_q_per_bank_[rank][bankgroup][bank];
    else if(config_.queue_structure == "PER_RANK")
        return req_q_per_rank_[rank];
    else {
        cerr << "Unknown queue structure\n";
        exit(-1);
    }
}<|MERGE_RESOLUTION|>--- conflicted
+++ resolved
@@ -16,15 +16,6 @@
 {}
 
 Command CommandQueue::GetCommandToIssue() {
-<<<<<<< HEAD
-    //Rank, Bank, Bankgroup traversal of queues
-    for(auto i = 0; i < config_.ranks; i++) {
-        for(auto k = 0; k < config_.banks_per_group; k++) {
-            for(auto j = 0; j < config_.bankgroups; j++) {
-                auto& queue = GetQueue(next_rank_, next_bankgroup_, next_bank_);
-                IterateNext();
-                if( !channel_state_.IsRefreshWaiting(next_rank_, next_bankgroup_, next_bank_) ) {
-=======
     if(config_.queue_structure == "PER_BANK") {
         //Rank, Bank, Bankgroup traversal of queues
         for (auto i = 0; i < config_.ranks; i++) {
@@ -32,17 +23,12 @@
                 for (auto j = 0; j < config_.bankgroups; j++) {
                     auto &queue = GetQueue(next_rank_, next_bankgroup_, next_bank_);
                     IterateNext();
->>>>>>> c6b5a4bf
                     auto cmd = GetCommandToIssueFromQueue(queue);
                     if (cmd.IsValid())
                         return cmd;
                 }
             }
         }
-<<<<<<< HEAD
-    }
-    return Command();
-=======
         return Command();
     }
     if(config_.queue_structure == "PER_RANK") {
@@ -60,7 +46,6 @@
         exit(-1);
     }
 
->>>>>>> c6b5a4bf
 }
 
 Command CommandQueue::GetCommandToIssueFromQueue(list<Request*>& queue) {
