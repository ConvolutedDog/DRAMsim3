#include <iostream>
#include "controller.h"

using namespace std;
using namespace dramcore;

<<<<<<< HEAD
Controller::Controller(int channel, const Config &config, const Timing &timing, Statistics &stats, ThermalCalculator *thermcalc, std::function<void(uint64_t)>& callback) :
    callback_(callback),
    channel_id_(channel),
    clk_(0),
    config_(config),
    channel_state_(config, timing, stats, thermcalc),
    cmd_queue_(channel_id_, config, channel_state_, stats, callback_), //TODO - Isn't it really a request_queue. Why call it command_queue?
=======
Controller::Controller(int channel, const Config &config, const Timing &timing, Statistics &stats, std::function<void(uint64_t)> read_callback, std::function<void(uint64_t)> write_callback) :
    read_callback_(read_callback),
    write_callback_(write_callback),
    channel_id_(channel),
    clk_(0),
    config_(config),
    channel_state_(config, timing, stats),
    cmd_queue_(channel_id_, config, channel_state_, stats), //TODO - Isn't it really a request_queue. Why call it command_queue?
>>>>>>> 4ed80209
    refresh_(channel_id_, config, channel_state_, cmd_queue_, stats),
    stats_(stats)
{
}


void Controller::ClockTick() {
    clk_++;
    cmd_queue_.clk_++;

    //Return already issued read/write requests back to the CPU
    for( auto req_itr = cmd_queue_.issued_req_.begin(); req_itr !=  cmd_queue_.issued_req_.end(); req_itr++) {
        auto issued_req = *req_itr;
        if(clk_ > issued_req->exit_time_) {
            //Return request to cpu
            stats_.access_latency.AddValue(clk_ - issued_req->arrival_time_);
            if(issued_req->cmd_.IsRead())
                read_callback_(issued_req->hex_addr_);
            else if(issued_req->cmd_.IsWrite())
                write_callback_(issued_req->hex_addr_);
            else
                AbruptExit(__FILE__, __LINE__);
            delete(issued_req);
            cmd_queue_.issued_req_.erase(req_itr++);
            break; // Returning one request per cycle. TODO - Make this a knob?
        }
    }

    // add background power, we have to cram all ranks and banks together now...
    // if we have rank states it would make life easier
    for (unsigned i = 0; i < config_.ranks; i++) {
        if (channel_state_.IsRankSelfRefreshing(i)) {
            stats_.sref_energy[channel_id_][i]++;
        } else {
            bool all_idle = channel_state_.IsAllBankIdleInRank(i);
            if (all_idle) {
#ifdef DEBUG_POWER
                stats_.all_bank_idle_cycles++;
#endif // DEBUG_POWER
                stats_.pre_stb_energy[channel_id_][i]++;
            } else {
#ifdef DEBUG_POWER
                stats_.active_cycles++;
#endif // DEBUG_POWER
                stats_.act_stb_energy[channel_id_][i]++;
            }
        }
    }

    //Move idle ranks into self-refresh mode to save power
    if(config_.enable_self_refresh) {
        for (auto i = 0; i < config_.ranks; i++) {
            //update rank idleness
            if (cmd_queue_.rank_queues_empty[i] &&
                clk_ - cmd_queue_.rank_queues_empty_from_time_[i] >= config_.idle_cycles_for_self_refresh &&
                !channel_state_.rank_in_self_refresh_mode_[i]) {
                auto addr = Address();
                addr.channel_ = channel_id_;
                addr.rank_ = i;
                auto self_refresh_enter_cmd = Command(CommandType::SELF_REFRESH_ENTER, addr);
                auto cmd = channel_state_.GetRequiredCommand(self_refresh_enter_cmd);
                if (channel_state_.IsReady(cmd, clk_))
                    if (cmd.cmd_type_ == CommandType::SELF_REFRESH_ENTER) {
                        //clear refresh requests from the queue for the rank that is about to go into self-refresh mode
                        for (auto refresh_req_iter = refresh_.refresh_q_.begin();
                             refresh_req_iter != refresh_.refresh_q_.end(); refresh_req_iter++) {
                            auto refresh_req = *refresh_req_iter;
                            if (refresh_req->Rank() == cmd.Rank()) {
                                delete (refresh_req);
                                refresh_.refresh_q_.erase(refresh_req_iter);
                            }
                        }
                    }
                channel_state_.IssueCommand(cmd, clk_);
            }
        }
    }

    //Refresh command is queued
    refresh_.ClockTick();
    if( !refresh_.refresh_q_.empty()) {
        auto refresh_itr = refresh_.refresh_q_.begin();
        if(channel_state_.need_to_update_refresh_waiting_status_) {
            channel_state_.need_to_update_refresh_waiting_status_ = false;
            channel_state_.UpdateRefreshWaitingStatus((*refresh_itr)->cmd_, true);
        }
        auto cmd = refresh_.GetRefreshOrAssociatedCommand(refresh_itr);
        if(cmd.IsValid()) { 
            channel_state_.IssueCommand(cmd, clk_);
            if(cmd.IsRefresh()) {
                channel_state_.need_to_update_refresh_waiting_status_ = true;
                channel_state_.UpdateRefreshWaitingStatus(cmd, false); //TODO - Move this to channelstate update?
            }
            return; //TODO - What about HBM dual command issue?
        }
    }

    auto cmd = cmd_queue_.GetCommandToIssue();
    if(cmd.IsValid()) {
        channel_state_.IssueCommand(cmd, clk_);
        
        if (config_.IsHBM()){ //TODO - Current implementation doesn't do dual command issue during refresh
            auto second_cmd = cmd_queue_.GetCommandToIssue();
            if (second_cmd.IsValid()) {
                if (cmd.IsReadWrite() ^ second_cmd.IsReadWrite()) {
                    channel_state_.IssueCommand(second_cmd, clk_);
                    stats_.hbm_dual_command_issue_cycles++;
                }
                if(!cmd.IsReadWrite() && !second_cmd.IsReadWrite()) {
                    stats_.hbm_dual_non_rw_cmd_attempt_cycles++;
                }
            }
        }
        return;
    }
    else if(config_.aggressive_precharging_enabled) {
        //Look for closing open banks if any. (Aggressive precharing)
        //To which no read/write requests exist in the queues
        auto pre_cmd = cmd_queue_.AggressivePrecharge();
        if(pre_cmd.IsValid()) {
            channel_state_.IssueCommand(pre_cmd, clk_);
        }
    }

    
}

bool Controller::IsReqInsertable(Request* req) {
    return cmd_queue_.IsReqInsertable(req);
}

bool Controller::InsertReq(Request* req) {
    return cmd_queue_.InsertReq(req);
}<|MERGE_RESOLUTION|>--- conflicted
+++ resolved
@@ -4,15 +4,6 @@
 using namespace std;
 using namespace dramcore;
 
-<<<<<<< HEAD
-Controller::Controller(int channel, const Config &config, const Timing &timing, Statistics &stats, ThermalCalculator *thermcalc, std::function<void(uint64_t)>& callback) :
-    callback_(callback),
-    channel_id_(channel),
-    clk_(0),
-    config_(config),
-    channel_state_(config, timing, stats, thermcalc),
-    cmd_queue_(channel_id_, config, channel_state_, stats, callback_), //TODO - Isn't it really a request_queue. Why call it command_queue?
-=======
 Controller::Controller(int channel, const Config &config, const Timing &timing, Statistics &stats, std::function<void(uint64_t)> read_callback, std::function<void(uint64_t)> write_callback) :
     read_callback_(read_callback),
     write_callback_(write_callback),
@@ -21,7 +12,6 @@
     config_(config),
     channel_state_(config, timing, stats),
     cmd_queue_(channel_id_, config, channel_state_, stats), //TODO - Isn't it really a request_queue. Why call it command_queue?
->>>>>>> 4ed80209
     refresh_(channel_id_, config, channel_state_, cmd_queue_, stats),
     stats_(stats)
 {
