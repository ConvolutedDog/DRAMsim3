--- conflicted
+++ resolved
@@ -216,14 +216,10 @@
 void Controller::IssueCommand(const Command& tmp_cmd) {
     Command cmd = Command(tmp_cmd.cmd_type, tmp_cmd.addr, tmp_cmd.id);
 #ifdef DEBUG_OUTPUT
-<<<<<<< HEAD
     std::cout << std::left << std::setw(8) << clk_ << " " << cmd << std::endl;
-=======
-    std::cout << std::left << std::setw(8) << clk_ << " " << cmd << " " << cmd.id << std::endl;
->>>>>>> 1af6478e
 #endif  // DEBUG_OUTPUT
 #ifdef GENERATE_TRACE
-    cmd_trace_ << std::left << std::setw(18) << clk_ << " " << cmd << endl;
+    cmd_trace_ << std::left << std::setw(18) << clk_ << " " << cmd << std::endl;
 #endif  // GENERATE_TRACE
 #ifdef THERMAL
     // add channel in, only needed by thermal module
