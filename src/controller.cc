#include <iostream>
#include "controller.h"

using namespace std;
using namespace dramcore;

Controller::Controller(int channel, const Config &config, const Timing &timing, Statistics &stats, std::function<void(uint64_t)>& callback) :
    callback_(callback),
    channel_(channel),
    config_(config),
    clk_(0),
    channel_state_(config, timing, stats),
    cmd_queue_(config, channel_state_, stats, callback_), //TODO - Isn't it really a request_queue. Why call it command_queue?
    refresh_(config, channel_state_, cmd_queue_, stats),
    stats_(stats)
{
}

Controller::~Controller() {
    val_output_.close(); //TODO - Where is this opened? Why is this closed here
}

void Controller::ClockTick() {
    clk_++;
    cmd_queue_.clk_++;

    //Return already issued read requests back to the CPU
    for( auto req_itr = cmd_queue_.issued_req_.begin(); req_itr !=  cmd_queue_.issued_req_.end(); req_itr++) {
        auto issued_req = *req_itr;
        if(clk_ > issued_req->exit_time_) {
            //Return request to cpu
            stats_.access_latency.AddValue(clk_ - issued_req->arrival_time_);
            callback_(issued_req->hex_addr_);
            delete(issued_req);
            cmd_queue_.issued_req_.erase(req_itr);
            break; // Returning one request per cycle
        }
    }

    //Refresh command is queued
    refresh_.ClockTick();
    if( !refresh_.refresh_q_.empty()) {
        auto refresh_itr = refresh_.refresh_q_.begin(); //TODO - Or chose which refresh request in the queue to prioritize to execute
        channel_state_.UpdateRefreshWaitingStatus((*refresh_itr)->cmd_, true); //TODO - Why is this updated each time? Not smart.
        auto cmd = refresh_.GetRefreshOrAssociatedCommand(refresh_itr);
        if(cmd.IsValid()) {
            channel_state_.IssueCommand(cmd, clk_);
            if(cmd.IsRefresh()) {
                channel_state_.UpdateRefreshWaitingStatus(cmd, false);
            }
            return;
        }
    }

    auto cmd = cmd_queue_.GetCommandToIssue();
    if(cmd.IsValid()) {
        channel_state_.IssueCommand(cmd, clk_);
        
        if (config_.IsHBM()){
            auto second_cmd = cmd_queue_.GetCommandToIssue();
            if (second_cmd.IsValid()) {
                if (cmd.IsReadWrite() ^ second_cmd.IsReadWrite()) {
                    channel_state_.IssueCommand(second_cmd, clk_);
                }
            }
        }
    }

    /* //TODO Make- Aggressive precharing a knob
    else {
        //Look for closing open banks if any. (Aggressive precharing)
        //To which no read/write requests exist in the queues
        auto pre_cmd = cmd_queue_.AggressivePrecharge();
        if(pre_cmd.IsValid()) {
            channel_state_.IssueCommand(pre_cmd, clk_);
        }
    }
    */
}

bool Controller::InsertReq(Request* req) {
    return cmd_queue_.InsertReq(req);
<<<<<<< HEAD
}
=======
}
>>>>>>> e35344bb
<|MERGE_RESOLUTION|>--- conflicted
+++ resolved
@@ -80,8 +80,4 @@
 
 bool Controller::InsertReq(Request* req) {
     return cmd_queue_.InsertReq(req);
-<<<<<<< HEAD
-}
-=======
-}
->>>>>>> e35344bb
+}