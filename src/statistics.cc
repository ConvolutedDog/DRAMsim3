--- conflicted
+++ resolved
@@ -260,10 +260,6 @@
     numb_aggressive_precharges = CounterStat("numb_aggressive_precharges", "Number of aggressive precharges issued");
     numb_ondemand_precharges = CounterStat("numb_ondemand_precharges", "Number of on demand precharges issued");
     dramcycles = CounterStat("cycles", "Total number of DRAM execution cycles");
-<<<<<<< HEAD
-    access_latency = HistogramStat(0, 200, 10, "access_latency", "Histogram of access latencies");
-=======
->>>>>>> f364f01a
     numb_buffered_requests = CounterStat("numb_buffered_requests", "Number of buffered requests because queues were full");
     hbm_dual_command_issue_cycles = CounterStat("hbm_dual_command_issue_cycles", "Number of cycles in which two commands were issued");
     hbm_dual_non_rw_cmd_attempt_cycles = CounterStat("hbm_dual_non_rw_cmd_attempt_cycles", "Number of cycles during which an opportunity to issue a read/write is possibly missed");
