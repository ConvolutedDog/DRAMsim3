--- conflicted
+++ resolved
@@ -97,11 +97,7 @@
 
     ctrls_.resize(ptr_config_->channels);
     for(auto i = 0; i < ptr_config_->channels; i++) {
-<<<<<<< HEAD
-        ctrls_[i] = new Controller(i, *ptr_config_, *ptr_timing_, *ptr_stats_, ptr_thermCal_, callback_);
-=======
         ctrls_[i] = new Controller(i, *ptr_config_, *ptr_timing_, *ptr_stats_, read_callback_, write_callback_);
->>>>>>> 4ed80209
     }
 }
 
