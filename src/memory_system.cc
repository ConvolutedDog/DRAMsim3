--- conflicted
+++ resolved
@@ -23,29 +23,6 @@
     ptr_timing_ = new Timing(*ptr_config_);
     ptr_stats_ = new Statistics(*ptr_config_);
 
-<<<<<<< HEAD
-    //Stats output files
-    std::string output_dir_path;
-    if ( !DirExist(output_dir) ) {
-        cout << "WARNING: Output directory " << output_dir << " not exists! Using current directory for output!" << endl;
-        output_dir_path = "./";
-    } else {
-        output_dir_path = output_dir + "/";
-    }
-    ptr_config_->output_dir = output_dir_path;
-
-    // Init thermal calculator after output is configured
-    ptr_thermCal_ = new ThermalCalculator(*ptr_config_, *ptr_stats_);
-
-    std::string stats_file_name(output_dir_path + ptr_config_->stats_file);
-    std::string epoch_stats_file_name(output_dir_path + ptr_config_->epoch_stats_file);
-    std::string stats_file_csv_name(output_dir_path + ptr_config_->stats_file_csv);
-    std::string epoch_stats_file_csv_name(output_dir_path + ptr_config_->epoch_stats_file_csv);
-    std::string histo_stats_file_csv_name(output_dir_path + ptr_config_->histo_stats_file_csv);
-
-
-=======
->>>>>>> 997a6b40
     if (mem_sys_id_ > 0) {
         // if there are more than one memory_systems then rename the output to preven being overwritten
         RenameFileWithNumber(ptr_config_->stats_file, mem_sys_id_);
@@ -73,11 +50,7 @@
     }
 
 #ifdef GENERATE_TRACE
-<<<<<<< HEAD
-    std::string addr_trace_name(output_dir_path + "addr.trace");
-=======
     std::string addr_trace_name(ptr_config_->output_prefix + "addr.trace");
->>>>>>> 997a6b40
     address_trace_.open(addr_trace_name);
 #endif
 }
