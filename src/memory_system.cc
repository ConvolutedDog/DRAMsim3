#include "memory_system.h"

<<<<<<< HEAD
#ifdef GENERATE_TRACE
#include "../ext/fmt/src/format.h"
#endif // GENERATE_TRACE

using namespace std;
using namespace dramcore;

// alternative way is to assign the id in constructor but this is less destructive
int BaseMemorySystem::num_mems_ = 0;

BaseMemorySystem::BaseMemorySystem(const std::string &config_file, const std::string &output_dir, std::function<void(uint64_t)> read_callback, std::function<void(uint64_t)> write_callback) :
    read_callback_(read_callback),
    write_callback_(write_callback),
    clk_(0),
    last_req_clk_(0)
{
    mem_sys_id_ = num_mems_;
    num_mems_ += 1;
    ptr_config_ = new Config(config_file, output_dir);
    ptr_timing_ = new Timing(*ptr_config_);
    ptr_stats_ = new Statistics(*ptr_config_);

    if (mem_sys_id_ > 0) {
        // if there are more than one memory_systems then rename the output to preven being overwritten
        RenameFileWithNumber(ptr_config_->stats_file, mem_sys_id_);
        RenameFileWithNumber(ptr_config_->epoch_stats_file, mem_sys_id_);
        RenameFileWithNumber(ptr_config_->stats_file_csv, mem_sys_id_);
        RenameFileWithNumber(ptr_config_->epoch_stats_file_csv, mem_sys_id_);
    } 

    if (ptr_config_->output_level >= 0) {
        stats_file_.open(ptr_config_->stats_file);
        stats_file_csv_.open(ptr_config_->stats_file_csv);
    }

    if (ptr_config_->output_level >= 1) {
        epoch_stats_file_csv_.open(ptr_config_->epoch_stats_file);
        ptr_stats_->PrintStatsCSVHeader(epoch_stats_file_csv_);
    }

    if (ptr_config_->output_level >= 2) {
        histo_stats_file_csv_.open(ptr_config_->histo_stats_file_csv);
    }

    if (ptr_config_->output_level >= 3) {
        epoch_stats_file_.open(ptr_config_->epoch_stats_file);
    }


#ifdef GENERATE_TRACE
    std::string addr_trace_name(ptr_config_->output_prefix + "addr.trace");
    address_trace_.open(addr_trace_name);
#endif
}



BaseMemorySystem::~BaseMemorySystem() {
    delete(ptr_stats_);
    delete(ptr_timing_);
    delete(ptr_config_);

    stats_file_.close();
    epoch_stats_file_.close();
    stats_file_csv_.close();
    epoch_stats_file_csv_.close();
#ifdef GENERATE_TRACE
    address_trace_.close();
#endif
}

void BaseMemorySystem::PrintIntermediateStats() {
    if (ptr_config_->output_level >= 1) {
        ptr_stats_->PrintEpochStatsCSVFormat(epoch_stats_file_csv_);
    }

    if (ptr_config_->output_level >= 2) {
        ptr_stats_->PrintEpochHistoStatsCSVFormat(histo_stats_file_csv_);
    }

    if (ptr_config_->output_level >= 3) {
        epoch_stats_file_ << "-----------------------------------------------------" << endl;
        epoch_stats_file_ << "Epoch stats from clock = " << clk_ - ptr_config_->epoch_period << " to " << clk_<< endl;
        epoch_stats_file_ << "-----------------------------------------------------" << endl;
        ptr_stats_->PrintEpochStats(epoch_stats_file_);
        epoch_stats_file_ << "-----------------------------------------------------" << endl;
    }
    return;
}


void BaseMemorySystem::PrintStats() {
    // update one last time before print
    ptr_stats_->PreEpochCompute(clk_);
    ptr_stats_->UpdateEpoch(clk_);
    cout << "-----------------------------------------------------" << endl;
    cout << "Printing final stats of MemorySystem "<< mem_sys_id_ << " -- " << endl;
    cout << "-----------------------------------------------------" << endl;
    cout << *ptr_stats_;
    cout << "-----------------------------------------------------" << endl;
    if (ptr_config_ ->output_level >= 0) {
        ptr_stats_->PrintStats(stats_file_);
        // had to print the header here instead of the constructor
        // because histogram headers are only known at the end
        ptr_stats_->PrintStatsCSVHeader(stats_file_csv_);
        ptr_stats_->PrintStatsCSVFormat(stats_file_csv_);
    }
    return;
}


double BaseMemorySystem::GetTCK() const {
    return ptr_config_->tCK;
}

unsigned BaseMemorySystem::GetQueueSize() const {
    return ptr_config_->queue_size;
}

unsigned BaseMemorySystem::GetBusBits() const {
    return ptr_config_->bus_width;
}

unsigned BaseMemorySystem::GetBurstLength() const {
    return ptr_config_->BL;
}


MemorySystem::MemorySystem(const string &config_file, const std::string &output_dir, std::function<void(uint64_t)> read_callback, std::function<void(uint64_t)> write_callback) :
    BaseMemorySystem(config_file, output_dir, read_callback, write_callback)
{
    if (ptr_config_->IsHMC()) {
        cerr << "Initialized a memory system with an HMC config file!" << endl;
        AbruptExit(__FILE__, __LINE__);
    }

    ctrls_.resize(ptr_config_->channels);
    for(auto i = 0; i < ptr_config_->channels; i++) {
        ctrls_[i] = new Controller(i, *ptr_config_, *ptr_timing_, *ptr_stats_, read_callback_, write_callback_);
    }
}

MemorySystem::~MemorySystem()
{
    for(auto i = 0; i < ptr_config_->channels; i++) {
        delete(ctrls_[i]);
    }
}

bool MemorySystem::IsReqInsertable(uint64_t hex_addr, bool is_write) {
    CommandType cmd_type = is_write ? CommandType::WRITE : CommandType ::READ;
    Request* temp_req = new Request(cmd_type, hex_addr, clk_, 0); //TODO - This is probably not very efficient
    bool status = ctrls_[temp_req->Channel()]->IsReqInsertable(temp_req);
    delete temp_req;
    return status;
}

bool MemorySystem::InsertReq(uint64_t hex_addr, bool is_write) {
    //Record trace - Record address trace for debugging or other purposes
#ifdef GENERATE_TRACE
    address_trace_ << fmt::format("{:#x} {} {}\n", hex_addr, is_write ? "WRITE" : "READ", clk_);
#endif

    CommandType cmd_type = is_write ? CommandType::WRITE : CommandType ::READ;
    id_++;
    Request* req = new Request(cmd_type, hex_addr, clk_, id_);

    bool is_insertable = ctrls_[req->Channel()]->InsertReq(req);
#ifdef NO_BACKPRESSURE
    // Some CPU simulators might not model the backpressure because queues are full.
    // An approximate way of addressing this scenario is to buffer all such requests here in the DRAM simulator and then
    // feed them into the actual memory controller queues as and when space becomes available.
    // Note - This is an approximation and if the size of such buffer queue becomes large during the course of the
    // simulation, then the accuracy sought of devolves into that of a memory address trace based simulation.
    if((!is_insertable)) {
        buffer_q_.push_back(req);
        is_insertable = true;
        ptr_stats_->numb_buffered_requests++;
=======
namespace dramcore {
MemorySystem::MemorySystem(const std::string &config_file,
                           const std::string &output_dir,
                           std::function<void(uint64_t)> read_callback,
                           std::function<void(uint64_t)> write_callback) {
    Config *config = new Config(config_file, output_dir);
    // TODO: ideal memory type?
    if (config->IsHMC()) {
        dram_system_ = new HMCMemorySystem(config_file, output_dir,
                                           read_callback, write_callback);
    } else {
        dram_system_ = new JedecDRAMSystem(config_file, output_dir,
                                           read_callback, write_callback);
>>>>>>> 2c37a821
    }

    delete (config);
}

BaseDRAMSystem *MemorySystem::GetDRAMSystem() { return dram_system_; }

<<<<<<< HEAD
#ifdef NO_BACKPRESSURE
    //Insert requests stored in the buffer_q as and when space is available
    if(!buffer_q_.empty()) {
        for(auto req_itr = buffer_q_.begin(); req_itr != buffer_q_.end(); req_itr++) {
            auto req = *req_itr;
            if(ctrls_[req->Channel()]->InsertReq(req)) {
                buffer_q_.erase(req_itr);
                break;  // either break or set req_itr to the return value of erase()
            }
        }
    }
#endif

    if( clk_ % ptr_config_->epoch_period == 0 && clk_ != 0) {
        // calculate queue usage each epoch 
        // otherwise it would be too inefficient
        int queue_usage_total = 0;
        for (auto ctrl:ctrls_) {
            queue_usage_total += ctrl->QueueUsage();
        }
        ptr_stats_->queue_usage.epoch_value = static_cast<double>(queue_usage_total);
        ptr_stats_->PreEpochCompute(clk_);
        PrintIntermediateStats();
        ptr_stats_->UpdateEpoch(clk_);
    }
    clk_++;
    ptr_stats_->dramcycles++;
    return;
}


IdealMemorySystem::IdealMemorySystem(const std::string &config_file, const std::string &output_dir, std::function<void(uint64_t)> read_callback, std::function<void(uint64_t)> write_callback):
    BaseMemorySystem(config_file, output_dir, read_callback, write_callback),
    latency_(ptr_config_->ideal_memory_latency)
{

}

IdealMemorySystem::~IdealMemorySystem() {}

bool IdealMemorySystem::InsertReq(uint64_t hex_addr, bool is_write) {
    CommandType cmd_type = is_write ? CommandType::WRITE : CommandType ::READ;
    id_++;
    Request* req = new Request(cmd_type, hex_addr, clk_, id_);
    infinite_buffer_q_.push_back(req);
    return true;
}

void IdealMemorySystem::ClockTick() {
    clk_++;
    ptr_stats_->dramcycles++;
    for(auto req_itr = infinite_buffer_q_.begin(); req_itr != infinite_buffer_q_.end(); req_itr++) {
        auto req = *req_itr;
        if(clk_ - req->arrival_time_ >= latency_) {
            if(req->cmd_.cmd_type_ == CommandType::READ) {
                ptr_stats_->numb_read_reqs_issued++;
            }
            else if(req->cmd_.cmd_type_ == CommandType::WRITE) {
                ptr_stats_->numb_write_reqs_issued++;
            }
            ptr_stats_->access_latency.AddValue(clk_ - req->arrival_time_);
            if(req->cmd_.IsRead())
                read_callback_(req->hex_addr_);
            else if(req->cmd_.IsWrite())
                write_callback_(req->hex_addr_);
            else
                AbruptExit(__FILE__, __LINE__);
            delete(req);
            infinite_buffer_q_.erase(req_itr++);
        }
        else
            break; //Requests are always ordered w.r.t to their arrival times, so need to check beyond.
    }

    if( clk_ % ptr_config_->epoch_period == 0) {
        PrintIntermediateStats();
        ptr_stats_->UpdateEpoch(clk_);
    }
    return;
}
=======
}  // namespace dramcore
>>>>>>> 2c37a821

// This function can be used by autoconf AC_CHECK_LIB since
// apparently it can't detect C++ functions.
// Basically just an entry in the symbol table
<<<<<<< HEAD
extern "C"
{
void libdramsim3_is_present(void)
{
    ;
}
=======
extern "C" {
void libdramcore_is_present(void) { ; }
>>>>>>> 2c37a821
}<|MERGE_RESOLUTION|>--- conflicted
+++ resolved
@@ -1,185 +1,5 @@
 #include "memory_system.h"
 
-<<<<<<< HEAD
-#ifdef GENERATE_TRACE
-#include "../ext/fmt/src/format.h"
-#endif // GENERATE_TRACE
-
-using namespace std;
-using namespace dramcore;
-
-// alternative way is to assign the id in constructor but this is less destructive
-int BaseMemorySystem::num_mems_ = 0;
-
-BaseMemorySystem::BaseMemorySystem(const std::string &config_file, const std::string &output_dir, std::function<void(uint64_t)> read_callback, std::function<void(uint64_t)> write_callback) :
-    read_callback_(read_callback),
-    write_callback_(write_callback),
-    clk_(0),
-    last_req_clk_(0)
-{
-    mem_sys_id_ = num_mems_;
-    num_mems_ += 1;
-    ptr_config_ = new Config(config_file, output_dir);
-    ptr_timing_ = new Timing(*ptr_config_);
-    ptr_stats_ = new Statistics(*ptr_config_);
-
-    if (mem_sys_id_ > 0) {
-        // if there are more than one memory_systems then rename the output to preven being overwritten
-        RenameFileWithNumber(ptr_config_->stats_file, mem_sys_id_);
-        RenameFileWithNumber(ptr_config_->epoch_stats_file, mem_sys_id_);
-        RenameFileWithNumber(ptr_config_->stats_file_csv, mem_sys_id_);
-        RenameFileWithNumber(ptr_config_->epoch_stats_file_csv, mem_sys_id_);
-    } 
-
-    if (ptr_config_->output_level >= 0) {
-        stats_file_.open(ptr_config_->stats_file);
-        stats_file_csv_.open(ptr_config_->stats_file_csv);
-    }
-
-    if (ptr_config_->output_level >= 1) {
-        epoch_stats_file_csv_.open(ptr_config_->epoch_stats_file);
-        ptr_stats_->PrintStatsCSVHeader(epoch_stats_file_csv_);
-    }
-
-    if (ptr_config_->output_level >= 2) {
-        histo_stats_file_csv_.open(ptr_config_->histo_stats_file_csv);
-    }
-
-    if (ptr_config_->output_level >= 3) {
-        epoch_stats_file_.open(ptr_config_->epoch_stats_file);
-    }
-
-
-#ifdef GENERATE_TRACE
-    std::string addr_trace_name(ptr_config_->output_prefix + "addr.trace");
-    address_trace_.open(addr_trace_name);
-#endif
-}
-
-
-
-BaseMemorySystem::~BaseMemorySystem() {
-    delete(ptr_stats_);
-    delete(ptr_timing_);
-    delete(ptr_config_);
-
-    stats_file_.close();
-    epoch_stats_file_.close();
-    stats_file_csv_.close();
-    epoch_stats_file_csv_.close();
-#ifdef GENERATE_TRACE
-    address_trace_.close();
-#endif
-}
-
-void BaseMemorySystem::PrintIntermediateStats() {
-    if (ptr_config_->output_level >= 1) {
-        ptr_stats_->PrintEpochStatsCSVFormat(epoch_stats_file_csv_);
-    }
-
-    if (ptr_config_->output_level >= 2) {
-        ptr_stats_->PrintEpochHistoStatsCSVFormat(histo_stats_file_csv_);
-    }
-
-    if (ptr_config_->output_level >= 3) {
-        epoch_stats_file_ << "-----------------------------------------------------" << endl;
-        epoch_stats_file_ << "Epoch stats from clock = " << clk_ - ptr_config_->epoch_period << " to " << clk_<< endl;
-        epoch_stats_file_ << "-----------------------------------------------------" << endl;
-        ptr_stats_->PrintEpochStats(epoch_stats_file_);
-        epoch_stats_file_ << "-----------------------------------------------------" << endl;
-    }
-    return;
-}
-
-
-void BaseMemorySystem::PrintStats() {
-    // update one last time before print
-    ptr_stats_->PreEpochCompute(clk_);
-    ptr_stats_->UpdateEpoch(clk_);
-    cout << "-----------------------------------------------------" << endl;
-    cout << "Printing final stats of MemorySystem "<< mem_sys_id_ << " -- " << endl;
-    cout << "-----------------------------------------------------" << endl;
-    cout << *ptr_stats_;
-    cout << "-----------------------------------------------------" << endl;
-    if (ptr_config_ ->output_level >= 0) {
-        ptr_stats_->PrintStats(stats_file_);
-        // had to print the header here instead of the constructor
-        // because histogram headers are only known at the end
-        ptr_stats_->PrintStatsCSVHeader(stats_file_csv_);
-        ptr_stats_->PrintStatsCSVFormat(stats_file_csv_);
-    }
-    return;
-}
-
-
-double BaseMemorySystem::GetTCK() const {
-    return ptr_config_->tCK;
-}
-
-unsigned BaseMemorySystem::GetQueueSize() const {
-    return ptr_config_->queue_size;
-}
-
-unsigned BaseMemorySystem::GetBusBits() const {
-    return ptr_config_->bus_width;
-}
-
-unsigned BaseMemorySystem::GetBurstLength() const {
-    return ptr_config_->BL;
-}
-
-
-MemorySystem::MemorySystem(const string &config_file, const std::string &output_dir, std::function<void(uint64_t)> read_callback, std::function<void(uint64_t)> write_callback) :
-    BaseMemorySystem(config_file, output_dir, read_callback, write_callback)
-{
-    if (ptr_config_->IsHMC()) {
-        cerr << "Initialized a memory system with an HMC config file!" << endl;
-        AbruptExit(__FILE__, __LINE__);
-    }
-
-    ctrls_.resize(ptr_config_->channels);
-    for(auto i = 0; i < ptr_config_->channels; i++) {
-        ctrls_[i] = new Controller(i, *ptr_config_, *ptr_timing_, *ptr_stats_, read_callback_, write_callback_);
-    }
-}
-
-MemorySystem::~MemorySystem()
-{
-    for(auto i = 0; i < ptr_config_->channels; i++) {
-        delete(ctrls_[i]);
-    }
-}
-
-bool MemorySystem::IsReqInsertable(uint64_t hex_addr, bool is_write) {
-    CommandType cmd_type = is_write ? CommandType::WRITE : CommandType ::READ;
-    Request* temp_req = new Request(cmd_type, hex_addr, clk_, 0); //TODO - This is probably not very efficient
-    bool status = ctrls_[temp_req->Channel()]->IsReqInsertable(temp_req);
-    delete temp_req;
-    return status;
-}
-
-bool MemorySystem::InsertReq(uint64_t hex_addr, bool is_write) {
-    //Record trace - Record address trace for debugging or other purposes
-#ifdef GENERATE_TRACE
-    address_trace_ << fmt::format("{:#x} {} {}\n", hex_addr, is_write ? "WRITE" : "READ", clk_);
-#endif
-
-    CommandType cmd_type = is_write ? CommandType::WRITE : CommandType ::READ;
-    id_++;
-    Request* req = new Request(cmd_type, hex_addr, clk_, id_);
-
-    bool is_insertable = ctrls_[req->Channel()]->InsertReq(req);
-#ifdef NO_BACKPRESSURE
-    // Some CPU simulators might not model the backpressure because queues are full.
-    // An approximate way of addressing this scenario is to buffer all such requests here in the DRAM simulator and then
-    // feed them into the actual memory controller queues as and when space becomes available.
-    // Note - This is an approximation and if the size of such buffer queue becomes large during the course of the
-    // simulation, then the accuracy sought of devolves into that of a memory address trace based simulation.
-    if((!is_insertable)) {
-        buffer_q_.push_back(req);
-        is_insertable = true;
-        ptr_stats_->numb_buffered_requests++;
-=======
 namespace dramcore {
 MemorySystem::MemorySystem(const std::string &config_file,
                            const std::string &output_dir,
@@ -193,7 +13,6 @@
     } else {
         dram_system_ = new JedecDRAMSystem(config_file, output_dir,
                                            read_callback, write_callback);
->>>>>>> 2c37a821
     }
 
     delete (config);
@@ -201,103 +20,11 @@
 
 BaseDRAMSystem *MemorySystem::GetDRAMSystem() { return dram_system_; }
 
-<<<<<<< HEAD
-#ifdef NO_BACKPRESSURE
-    //Insert requests stored in the buffer_q as and when space is available
-    if(!buffer_q_.empty()) {
-        for(auto req_itr = buffer_q_.begin(); req_itr != buffer_q_.end(); req_itr++) {
-            auto req = *req_itr;
-            if(ctrls_[req->Channel()]->InsertReq(req)) {
-                buffer_q_.erase(req_itr);
-                break;  // either break or set req_itr to the return value of erase()
-            }
-        }
-    }
-#endif
-
-    if( clk_ % ptr_config_->epoch_period == 0 && clk_ != 0) {
-        // calculate queue usage each epoch 
-        // otherwise it would be too inefficient
-        int queue_usage_total = 0;
-        for (auto ctrl:ctrls_) {
-            queue_usage_total += ctrl->QueueUsage();
-        }
-        ptr_stats_->queue_usage.epoch_value = static_cast<double>(queue_usage_total);
-        ptr_stats_->PreEpochCompute(clk_);
-        PrintIntermediateStats();
-        ptr_stats_->UpdateEpoch(clk_);
-    }
-    clk_++;
-    ptr_stats_->dramcycles++;
-    return;
-}
-
-
-IdealMemorySystem::IdealMemorySystem(const std::string &config_file, const std::string &output_dir, std::function<void(uint64_t)> read_callback, std::function<void(uint64_t)> write_callback):
-    BaseMemorySystem(config_file, output_dir, read_callback, write_callback),
-    latency_(ptr_config_->ideal_memory_latency)
-{
-
-}
-
-IdealMemorySystem::~IdealMemorySystem() {}
-
-bool IdealMemorySystem::InsertReq(uint64_t hex_addr, bool is_write) {
-    CommandType cmd_type = is_write ? CommandType::WRITE : CommandType ::READ;
-    id_++;
-    Request* req = new Request(cmd_type, hex_addr, clk_, id_);
-    infinite_buffer_q_.push_back(req);
-    return true;
-}
-
-void IdealMemorySystem::ClockTick() {
-    clk_++;
-    ptr_stats_->dramcycles++;
-    for(auto req_itr = infinite_buffer_q_.begin(); req_itr != infinite_buffer_q_.end(); req_itr++) {
-        auto req = *req_itr;
-        if(clk_ - req->arrival_time_ >= latency_) {
-            if(req->cmd_.cmd_type_ == CommandType::READ) {
-                ptr_stats_->numb_read_reqs_issued++;
-            }
-            else if(req->cmd_.cmd_type_ == CommandType::WRITE) {
-                ptr_stats_->numb_write_reqs_issued++;
-            }
-            ptr_stats_->access_latency.AddValue(clk_ - req->arrival_time_);
-            if(req->cmd_.IsRead())
-                read_callback_(req->hex_addr_);
-            else if(req->cmd_.IsWrite())
-                write_callback_(req->hex_addr_);
-            else
-                AbruptExit(__FILE__, __LINE__);
-            delete(req);
-            infinite_buffer_q_.erase(req_itr++);
-        }
-        else
-            break; //Requests are always ordered w.r.t to their arrival times, so need to check beyond.
-    }
-
-    if( clk_ % ptr_config_->epoch_period == 0) {
-        PrintIntermediateStats();
-        ptr_stats_->UpdateEpoch(clk_);
-    }
-    return;
-}
-=======
 }  // namespace dramcore
->>>>>>> 2c37a821
 
 // This function can be used by autoconf AC_CHECK_LIB since
 // apparently it can't detect C++ functions.
 // Basically just an entry in the symbol table
-<<<<<<< HEAD
-extern "C"
-{
-void libdramsim3_is_present(void)
-{
-    ;
-}
-=======
 extern "C" {
 void libdramcore_is_present(void) { ; }
->>>>>>> 2c37a821
 }