--- conflicted
+++ resolved
@@ -117,20 +117,14 @@
     cout << "-----------------------------------------------------" << endl;
     cout << *ptr_stats_;
     cout << "-----------------------------------------------------" << endl;
-<<<<<<< HEAD
-    cout << "The stats are also written to the file " << "dramcore_stats.txt" << endl;
-    ptr_stats_->PrintStats(stats_file_);
-    ptr_stats_->PrintStatsCSVFormat(stats_file_csv_);
-    ptr_thermCal_->PrintFinalPT(clk_);
-=======
     if (ptr_config_ ->output_level >= 0) {
         ptr_stats_->PrintStats(stats_file_);
         // had to print the header here instead of the constructor
         // because histogram headers are only known at the end
         ptr_stats_->PrintStatsCSVHeader(stats_file_csv_);
         ptr_stats_->PrintStatsCSVFormat(stats_file_csv_);
-    }
->>>>>>> d6d9f830
+        ptr_thermCal_->PrintFinalPT(clk_);
+    }
     return;
 }
 
@@ -144,11 +138,7 @@
 
     ctrls_.resize(ptr_config_->channels);
     for(auto i = 0; i < ptr_config_->channels; i++) {
-<<<<<<< HEAD
-        ctrls_[i] = new Controller(i, *ptr_config_, *ptr_timing_, *ptr_stats_, ptr_thermCal_, callback_);
-=======
-        ctrls_[i] = new Controller(i, *ptr_config_, *ptr_timing_, *ptr_stats_, read_callback_, write_callback_);
->>>>>>> d6d9f830
+        ctrls_[i] = new Controller(i, *ptr_config_, *ptr_timing_, *ptr_stats_, ptr_thermCal_, read_callback_, write_callback_);
     }
 }
 
