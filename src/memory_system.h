--- conflicted
+++ resolved
@@ -11,43 +11,6 @@
 
 namespace dramcore {
 
-<<<<<<< HEAD
-class BaseMemorySystem {
-public:
-    BaseMemorySystem(const std::string &config_file, const std::string &output_dir, std::function<void(uint64_t)> read_callback, std::function<void(uint64_t)> write_callback);
-    virtual ~BaseMemorySystem();
-    virtual bool IsReqInsertable(uint64_t hex_addr, bool is_write) = 0;
-    virtual bool InsertReq(uint64_t hex_addr, bool is_write) = 0;
-    virtual void ClockTick() = 0;
-    virtual void PrintIntermediateStats();
-    virtual void PrintStats();
-    double GetTCK() const;
-    unsigned GetQueueSize() const;
-    unsigned GetBusBits() const;
-    unsigned GetBurstLength() const;
-    std::function<void(uint64_t req_id)> read_callback_, write_callback_;
-    std::vector<Controller*> ctrls_;
-    Config* ptr_config_;
-    static int num_mems_;  // a lot of CPU sims create a MemorySystem for each channel, oh well..
-
-protected:
-    uint64_t clk_;
-    uint64_t id_;
-    uint64_t last_req_clk_;
-    Timing* ptr_timing_;
-    Statistics* ptr_stats_;
-    int mem_sys_id_;
-
-    //Stats output files
-    std::ofstream stats_file_;
-    std::ofstream epoch_stats_file_;
-    std::ofstream stats_file_csv_;
-    std::ofstream epoch_stats_file_csv_;
-    std::ofstream histo_stats_file_csv_;
-#ifdef GENERATE_TRACE
-    std::ofstream address_trace_;
-#endif
-=======
 // This should be the interface class that deals with CPU
 class MemorySystem {
    public:
@@ -60,7 +23,6 @@
    private:
     BaseDRAMSystem *dram_system_;
     int num_mems_;
->>>>>>> 2c37a821
 };
 
 }  // namespace dramcore
