--- conflicted
+++ resolved
@@ -26,11 +26,8 @@
     std::function<void(uint64_t req_id)> read_callback_, write_callback_;
     std::vector<Controller*> ctrls_;
     Config* ptr_config_;
-<<<<<<< HEAD
     ThermalCalculator* ptr_thermCal_;
-=======
     static int num_mems_;  // a lot of CPU sims create a MemorySystem for each channel, oh well..
->>>>>>> d6d9f830
 
 protected:
     uint64_t clk_;
