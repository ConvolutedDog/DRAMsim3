--- conflicted
+++ resolved
@@ -661,13 +661,10 @@
 {
     int numLayer = numP * 3; 
     int *layerP;
-<<<<<<< HEAD
 
     clock_t init_begin, init_end, loop_begin, loop_end, finish_begin, finish_end;
-
     init_begin = clock();
-=======
->>>>>>> 0494ef52
+
     // define the active layer array 
     if ( !(layerP = intMalloc(numP)) ) SUPERLU_ABORT("Malloc fails for numP[].");
     for(int l = 0; l < numP; l++)
@@ -704,34 +701,20 @@
 
     init_end = clock();
 
+    double dt = time / (double) iter; 
     printf("dt = %.10f\n", dt);
     
     loop_begin = clock();
     ////////////// iteratively update the temperature /////////////////
-<<<<<<< HEAD
-    int iit; 
-    double maxT; 
     static int printed = 0;
-    for (iit = 0; iit < iter; iit ++)
-    {
+    
+    for (int iit = 0; iit < iter; iit ++) {
         // main calculation of the new T
         // try unroll this loop...
-        #pragma omp parallel shared(T, Tp, Cap, P, Midx) private(j)  
-=======
-
-    double dt = time / (double) iter; 
-    printf("dt = %.10f\n", dt);
-
-    for (int iit = 0; iit < iter; iit ++)
-    {
-        // main calculation of the new T
-        // try unroll this loop...
-        #pragma omp parallel for shared(T)
-        for (int j = 0; j < MidxSize; j ++)
->>>>>>> 0494ef52
+        #pragma omp parallel shared(T)
         {
             #pragma omp for nowait schedule(static, 1024)
-            for (j = 0; j < MidxSize; j ++) { 
+            for (int j = 0; j < MidxSize; j ++) { 
                 int idx0 = (int) (Midx[j][0] + 0.01); 
                 int idx1 = (int) (Midx[j][1] + 0.01); 
                 int idxC = idx0 / (dimX * dimZ);        
@@ -782,7 +765,6 @@
     SUPERLU_FREE(P);
     SUPERLU_FREE(T);
 
-<<<<<<< HEAD
     finish_end = clock();
 
     double init_time = (double)(init_end - init_begin) / CLOCKS_PER_SEC;
@@ -791,10 +773,6 @@
     printf("init time %.10f\n", init_time);
     printf("loop time %.10f\n", loop_time);
     printf("finn time %.10f\n", finish_time);
-    //maxT = get_maxT(Tp, dimX*dimZ*(numLayer+1));
-    //printf("maxT = %.3f\n", maxT - T0);
-=======
->>>>>>> 0494ef52
     return Tp;
 }
 
