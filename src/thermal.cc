--- conflicted
+++ resolved
@@ -160,25 +160,22 @@
 
 void ThermalCalculator::LocationMapping(const Command &cmd, int bank0, int row0, int *x, int *y, int *z)
 {
-    //cout << "Enter LocationMapping\n";
-<<<<<<< HEAD
-    int row_id, bank_id, col_id = cmd.Column();
-    int bank_id_x, bank_id_y;
-    //cout << "row0 = " << row0 << "; bank0 = " << bank0 << endl;
-=======
     Address new_loc = GetPhyAddress(cmd);
     // use new_loc.channel_ new_loc.rank_ .etc.
     int row_id, bank_id;
->>>>>>> 36fadfb0
+    int col_id = new_loc.column_;
+    cout << "new col " << col_id;
+    int bank_id_x, bank_id_y;
+
     if (row0 > -1)
         row_id = row0;
     else
-        row_id = cmd.Row();
+        row_id = new_loc.row_;
 
     if (bank0 > -1)
         bank_id = bank0;
     else
-        bank_id = cmd.Bank();
+        bank_id = new_loc.bank_;
 
     if (config_.bank_order == 1)
     {
