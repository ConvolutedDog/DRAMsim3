--- conflicted
+++ resolved
@@ -18,11 +18,7 @@
     stats_(stats),
     sample_id(0),
     save_clk(0),
-<<<<<<< HEAD
     max_logic_power_(18.0)
-=======
-    logicP(10.0)
->>>>>>> 0c35697d
 {
     // Initialize dimX, dimY, numP
     // The dimension of the chip is determined such that the floorplan is
