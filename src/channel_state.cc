--- conflicted
+++ resolved
@@ -4,11 +4,7 @@
 using namespace std;
 using namespace dramcore;
 
-<<<<<<< HEAD
 ChannelState::ChannelState(const Config &config, const Timing &timing, Statistics &stats, ThermalCalculator *thermcalc) :
-=======
-ChannelState::ChannelState(const Config &config, int channel_id, const Timing &timing, Statistics &stats) :
->>>>>>> 6fb3b26e
     need_to_update_refresh_waiting_status_(true),
     rank_in_self_refresh_mode_(std::vector<bool>(config.ranks, false)),
     config_(config),
