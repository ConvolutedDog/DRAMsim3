#include "channel_state.h"
#include "../ext/fmt/src/format.h"

namespace dramsim3 {
#ifdef THERMAL
ChannelState::ChannelState(const Config& config, const Timing& timing,
                           Statistics& stats, ThermalCalculator* thermcalc)
#else
ChannelState::ChannelState(const Config& config, const Timing& timing,
                           Statistics& stats)
#endif  // THERMAL
    : need_to_update_refresh_waiting_status_(true),
      rank_in_self_refresh_mode_(std::vector<bool>(config.ranks, false)),
      config_(config),
      timing_(timing),
      stats_(stats),
#ifdef THERMAL
      thermcalc_(thermcalc),
#endif  // THERMAL
      four_aw(config_.ranks, std::vector<uint64_t>()),
      thirty_two_aw(config_.ranks, std::vector<uint64_t>()),
      is_selfrefresh_(config_.ranks, false) {

    bank_states_.reserve(config_.ranks);
    for (auto i = 0; i < config_.ranks; i++) {
        auto rank_states = std::vector<std::vector<BankState>>();
        rank_states.reserve(config_.bankgroups);
        for (auto j = 0; j < config_.bankgroups; j++) {
            auto bg_states = std::vector<BankState>(config_.banks_per_group,
                                                    BankState(stats));
            rank_states.push_back(bg_states);
        }
        bank_states_.push_back(rank_states);
    }

#ifdef GENERATE_TRACE
    std::string trace_file_name = config.output_prefix + "cmd.trace";
    RenameFileWithNumber(trace_file_name, channel_id);
    std::cout << "Command Trace write to " << trace_file_name << std::endl;
    cmd_trace_.open(trace_file_name, std::ofstream::out);
#endif  // GENERATE_TRACE
}

bool ChannelState::IsAllBankIdleInRank(int rank) const {
    for (int j = 0; j < config_.bankgroups; j++) {
        for (int k = 0; k < config_.banks_per_group; k++) {
            if (bank_states_[rank][j][k].IsRowOpen()) {
                return false;
            }
        }
    }
    return true;
}

Command ChannelState::GetRequiredCommand(const Command& cmd) const {
    switch (cmd.cmd_type) {
        case CommandType::READ:
        case CommandType::READ_PRECHARGE:
        case CommandType::WRITE:
        case CommandType::WRITE_PRECHARGE:
        case CommandType::ACTIVATE:
        case CommandType::PRECHARGE:
        case CommandType::REFRESH_BANK:
            return Command(bank_states_[cmd.Rank()][cmd.Bankgroup()][cmd.Bank()]
                               .GetRequiredCommandType(cmd),
                           cmd.addr, cmd.id);
        case CommandType::REFRESH:
        case CommandType::SELF_REFRESH_ENTER:
        case CommandType::SELF_REFRESH_EXIT:
            // Static fixed order to check banks
            for (auto j = 0; j < config_.bankgroups; j++) {
                for (auto k = 0; k < config_.banks_per_group; k++) {
                    CommandType required_cmd_type =
                        bank_states_[cmd.Rank()][j][k].GetRequiredCommandType(
                            cmd);
                    if (required_cmd_type != cmd.cmd_type) {  // precharge
                        auto addr = Address(cmd.addr);
                        addr.bankgroup = j;
                        addr.bank = k;
                        addr.row = bank_states_[cmd.Rank()][j][k].OpenRow();
                        return Command(required_cmd_type, addr, -1);
                    }
                }
            }
            return cmd;
        default:
            AbruptExit(__FILE__, __LINE__);
            return Command();
    }
}

bool ChannelState::IsReady(const Command& cmd, uint64_t clk) const {
    switch (cmd.cmd_type) {
        case CommandType::ACTIVATE:
            if (!ActivationWindowOk(cmd.Rank(), clk))
                return false;  // TODO - Bad coding. Case statement is not
                               // supposed to be used like this
        case CommandType::READ:
        case CommandType::READ_PRECHARGE:
        case CommandType::WRITE:
        case CommandType::WRITE_PRECHARGE:
        case CommandType::PRECHARGE:
        case CommandType::REFRESH_BANK:
            return bank_states_[cmd.Rank()][cmd.Bankgroup()][cmd.Bank()]
                .IsReady(cmd.cmd_type, clk);
        case CommandType::REFRESH:
        case CommandType::SELF_REFRESH_ENTER:
        case CommandType::SELF_REFRESH_EXIT: {
            bool is_ready = true;
            for (auto j = 0; j < config_.bankgroups; j++) {
                for (auto k = 0; k < config_.banks_per_group; k++) {
                    is_ready &= bank_states_[cmd.Rank()][j][k].IsReady(
                        cmd.cmd_type, clk);
                    // if(!is_ready) return false //Early return for simulator
                    // performance?
                }
            }
            return is_ready;
        }
        default:
            AbruptExit(__FILE__, __LINE__);
            return true;
    }
}

void ChannelState::UpdateState(const Command& cmd) {
    switch (cmd.cmd_type) {
        case CommandType::READ:
        case CommandType::READ_PRECHARGE:
        case CommandType::WRITE:
        case CommandType::WRITE_PRECHARGE:
        case CommandType::ACTIVATE:
        case CommandType::PRECHARGE:
        case CommandType::REFRESH_BANK:
            bank_states_[cmd.Rank()][cmd.Bankgroup()][cmd.Bank()].UpdateState(
                cmd);
            break;
        case CommandType::REFRESH:
        case CommandType::SELF_REFRESH_ENTER:
        case CommandType::SELF_REFRESH_EXIT:
            is_selfrefresh_[cmd.Rank()] =
                (cmd.cmd_type == CommandType::SELF_REFRESH_ENTER ? true
                                                                 : false);
            for (auto j = 0; j < config_.bankgroups; j++) {
                for (auto k = 0; k < config_.banks_per_group; k++) {
                    bank_states_[cmd.Rank()][j][k].UpdateState(cmd);
                }
            }
            break;
        default:
            AbruptExit(__FILE__, __LINE__);
    }
    switch (cmd.cmd_type) {
        case CommandType::SELF_REFRESH_ENTER:
            rank_in_self_refresh_mode_[cmd.Rank()] = true;
            break;
        case CommandType::SELF_REFRESH_EXIT:
            rank_in_self_refresh_mode_[cmd.Rank()] = false;
            break;
        default:
            break;
    }
    return;
}

void ChannelState::UpdateTiming(const Command& cmd, uint64_t clk) {
    switch (cmd.cmd_type) {
        case CommandType::ACTIVATE:
            UpdateActivationTimes(
                cmd.Rank(), clk);  // TODO - Bad coding. Note : no break here
        case CommandType::READ:
        case CommandType::READ_PRECHARGE:
        case CommandType::WRITE:
        case CommandType::WRITE_PRECHARGE:
        case CommandType::PRECHARGE:
        case CommandType::REFRESH_BANK:
            // TODO - simulator speed? - Speciazlize which of the below
            // functions to call depending on the command type  Same Bank
            UpdateSameBankTiming(
                cmd.addr, timing_.same_bank[static_cast<int>(cmd.cmd_type)],
                clk);

            // Same Bankgroup other banks
            UpdateOtherBanksSameBankgroupTiming(
                cmd.addr,
                timing_
                    .other_banks_same_bankgroup[static_cast<int>(cmd.cmd_type)],
                clk);

            // Other bankgroups
            UpdateOtherBankgroupsSameRankTiming(
                cmd.addr,
                timing_
                    .other_bankgroups_same_rank[static_cast<int>(cmd.cmd_type)],
                clk);

            // Other ranks
            UpdateOtherRanksTiming(
                cmd.addr, timing_.other_ranks[static_cast<int>(cmd.cmd_type)],
                clk);
            break;
        case CommandType::REFRESH:
        case CommandType::SELF_REFRESH_ENTER:
        case CommandType::SELF_REFRESH_EXIT:
            UpdateSameRankTiming(
                cmd.addr, timing_.same_rank[static_cast<int>(cmd.cmd_type)],
                clk);
            break;
        default:
            AbruptExit(__FILE__, __LINE__);
    }
    return;
}

void ChannelState::UpdateSameBankTiming(
    const Address& addr,
    const std::vector<std::pair<CommandType, int>>& cmd_timing_list,
    uint64_t clk) {
    for (auto cmd_timing : cmd_timing_list) {
        bank_states_[addr.rank][addr.bankgroup][addr.bank].UpdateTiming(
            cmd_timing.first, clk + cmd_timing.second);
    }
    return;
}

void ChannelState::UpdateOtherBanksSameBankgroupTiming(
    const Address& addr,
    const std::vector<std::pair<CommandType, int>>& cmd_timing_list,
    uint64_t clk) {
    for (auto k = 0; k < config_.banks_per_group; k++) {
        if (k != addr.bank) {
            for (auto cmd_timing : cmd_timing_list) {
                bank_states_[addr.rank][addr.bankgroup][k].UpdateTiming(
                    cmd_timing.first, clk + cmd_timing.second);
            }
        }
    }
    return;
}

void ChannelState::UpdateOtherBankgroupsSameRankTiming(
    const Address& addr,
    const std::vector<std::pair<CommandType, int>>& cmd_timing_list,
    uint64_t clk) {
    for (auto j = 0; j < config_.bankgroups; j++) {
        if (j != addr.bankgroup) {
            for (auto k = 0; k < config_.banks_per_group; k++) {
                for (auto cmd_timing : cmd_timing_list) {
                    bank_states_[addr.rank][j][k].UpdateTiming(
                        cmd_timing.first, clk + cmd_timing.second);
                }
            }
        }
    }
    return;
}

void ChannelState::UpdateOtherRanksTiming(
    const Address& addr,
    const std::vector<std::pair<CommandType, int>>& cmd_timing_list,
    uint64_t clk) {
    for (auto i = 0; i < config_.ranks; i++) {
        if (i != addr.rank) {
            for (auto j = 0; j < config_.bankgroups; j++) {
                for (auto k = 0; k < config_.banks_per_group; k++) {
                    for (auto cmd_timing : cmd_timing_list) {
                        bank_states_[i][j][k].UpdateTiming(
                            cmd_timing.first, clk + cmd_timing.second);
                    }
                }
            }
        }
    }
    return;
}

void ChannelState::UpdateSameRankTiming(
    const Address& addr,
    const std::vector<std::pair<CommandType, int>>& cmd_timing_list,
    uint64_t clk) {
    for (auto j = 0; j < config_.bankgroups; j++) {
        for (auto k = 0; k < config_.banks_per_group; k++) {
            for (auto cmd_timing : cmd_timing_list) {
                bank_states_[addr.rank][j][k].UpdateTiming(
                    cmd_timing.first, clk + cmd_timing.second);
            }
        }
    }
    return;
}

void ChannelState::IssueCommand(const Command& cmd, uint64_t clk) {
#ifdef DEBUG_OUTPUT
    std::cout << std::left << std::setw(8) << clk << " " << cmd << std::endl;
#endif  // DEBUG_OUTPUT
#ifdef GENERATE_TRACE
<<<<<<< HEAD
    cmd_trace_ << std::left << std::setw(18) << clk << " " << cmd << endl;
=======
    cmd_trace_ << left << std::setw(20) << clk << " " << cmd << endl;
>>>>>>> a4b83351
#endif  // GENERATE_TRACE
    UpdateState(cmd);
    UpdateTiming(cmd, clk);
#ifdef THERMAL
    thermcalc_.UpdatePower(cmd, clk);
#endif  // THERMAL
    UpdateCommandIssueStats(cmd);
    return;
}

void ChannelState::UpdateRefreshWaitingStatus(const Command& cmd, bool status) {
    if (cmd.cmd_type == CommandType::REFRESH) {
        for (auto j = 0; j < config_.bankgroups; j++) {
            for (auto k = 0; k < config_.banks_per_group; k++) {
                bank_states_[cmd.Rank()][j][k].UpdateRefreshWaitingStatus(
                    status);
            }
        }
    } else if (cmd.cmd_type == CommandType::REFRESH_BANK) {
        for (auto k = 0; k < config_.banks_per_group; k++) {
            bank_states_[cmd.Rank()][cmd.Bankgroup()][k]
                .UpdateRefreshWaitingStatus(status);
        }
    } else {
        AbruptExit(__FILE__, __LINE__);
    }
    return;
}

bool ChannelState::ActivationWindowOk(int rank, uint64_t curr_time) const {
    bool tfaw_ok = IsFAWReady(rank, curr_time);
    if (config_.IsGDDR()) {
        if (!tfaw_ok)
            return false;
        else
            return Is32AWReady(rank, curr_time);
    }
    return tfaw_ok;
}

void ChannelState::UpdateActivationTimes(int rank, uint64_t curr_time) {
    if (!four_aw[rank].empty() && curr_time >= four_aw[rank][0]) {
        four_aw[rank].erase(four_aw[rank].begin());
    }
    four_aw[rank].push_back(curr_time + config_.tFAW);
    if (config_.IsGDDR()) {
        if (!thirty_two_aw[rank].empty() &&
            curr_time >= thirty_two_aw[rank][0]) {
            thirty_two_aw[rank].erase(thirty_two_aw[rank].begin());
        }
        thirty_two_aw[rank].push_back(curr_time + config_.t32AW);
    }
    return;
}

bool ChannelState::IsFAWReady(int rank, uint64_t curr_time) const {
    if (!four_aw[rank].empty()) {
        if (curr_time < four_aw[rank][0] && four_aw[rank].size() >= 4) {
            return false;
        }
    }
    return true;
}

bool ChannelState::Is32AWReady(int rank, uint64_t curr_time) const {
    if (!thirty_two_aw[rank].empty()) {
        if (curr_time < thirty_two_aw[rank][0] &&
            thirty_two_aw[rank].size() >= 32) {
            return false;
        }
    }
    return true;
}

void ChannelState::UpdateCommandIssueStats(const Command& cmd) const {
    switch (cmd.cmd_type) {
        case CommandType::READ:
        case CommandType::READ_PRECHARGE:
            stats_.numb_read_cmds_issued++;
            break;
        case CommandType::WRITE:
        case CommandType::WRITE_PRECHARGE:
            stats_.numb_write_cmds_issued++;
            break;
        case CommandType::ACTIVATE:
            stats_.numb_activate_cmds_issued++;
            break;
        case CommandType::PRECHARGE:
            stats_.numb_precharge_cmds_issued++;
            break;
        case CommandType::REFRESH:
            stats_.numb_refresh_cmds_issued++;
            break;
        case CommandType::REFRESH_BANK:
            stats_.numb_refresh_bank_cmds_issued++;
            break;
        case CommandType::SELF_REFRESH_ENTER:
            stats_.numb_self_refresh_enter_cmds_issued++;
            break;
        case CommandType::SELF_REFRESH_EXIT:
            stats_.numb_self_refresh_exit_cmds_issued++;
            break;
        default:
            AbruptExit(__FILE__, __LINE__);
    }
    return;
}

}  // namespace dramsim3<|MERGE_RESOLUTION|>--- conflicted
+++ resolved
@@ -294,11 +294,7 @@
     std::cout << std::left << std::setw(8) << clk << " " << cmd << std::endl;
 #endif  // DEBUG_OUTPUT
 #ifdef GENERATE_TRACE
-<<<<<<< HEAD
     cmd_trace_ << std::left << std::setw(18) << clk << " " << cmd << endl;
-=======
-    cmd_trace_ << left << std::setw(20) << clk << " " << cmd << endl;
->>>>>>> a4b83351
 #endif  // GENERATE_TRACE
     UpdateState(cmd);
     UpdateTiming(cmd, clk);
