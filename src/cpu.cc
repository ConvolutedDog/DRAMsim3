--- conflicted
+++ resolved
@@ -17,11 +17,7 @@
         last_addr_ = gen();
     }
     bool is_write = (gen() % 3 == 0);  // R/W ratio 2:1
-<<<<<<< HEAD
-    get_next_ = memory_system_.IsReqInsertable(last_addr_, is_write);
-=======
     get_next_ = memory_system_.WillAcceptTransaction(last_addr_, is_write);
->>>>>>> a4b83351
     if (get_next_) {
         memory_system_.AddTransaction(last_addr_, is_write);
     }
