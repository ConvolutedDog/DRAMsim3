--- conflicted
+++ resolved
@@ -158,7 +158,6 @@
     cummulative_stats_file_csv = reader.Get("other", "cummulative_stats_file", output_prefix + "cummulative_stats.csv");
     epoch_stats_file_csv = reader.Get("other", "epoch_stats_file", output_prefix + "epoch-stats.csv");
 
-<<<<<<< HEAD
     // Thermal simulation parameters 
     power_epoch_period = static_cast<uint32_t>(reader.GetInteger("thermal", "power_epoch_period", 100000));
     //numXgrids = static_cast<uint32_t>(reader.GetInteger("thermal", "numXgrids", 1));
@@ -186,8 +185,6 @@
         numYgrids = columns * device_width / matY;
         bank_asr = (double)rows / (columns * device_width);
     }
-=======
->>>>>>> 4ed80209
 
     ideal_memory_latency = static_cast<uint32_t>(reader.GetInteger("timing", "ideal_memory_latency", 10));
 
