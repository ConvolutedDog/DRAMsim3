--- conflicted
+++ resolved
@@ -146,12 +146,7 @@
     // Other Parameters
     // give a prefix instead of specify the output name one by one... 
     // this would allow outputing to a directory and you can always override these values
-<<<<<<< HEAD
     output_prefix = reader.Get("other", "output_prefix", "dramsim_");
-=======
-
-    output_prefix = reader.Get("other", "output_prefix", "dramcore-");
->>>>>>> 9b908bfa
     epoch_period = static_cast<uint32_t>(reader.GetInteger("other", "epoch_period", 100000));
     stats_file = reader.Get("other", "stats_file", output_prefix + "stats.txt");
     epoch_stats_file = reader.Get("other", "epoch_stats_file", output_prefix + "epoch_stats.txt");
