--- conflicted
+++ resolved
@@ -215,7 +215,6 @@
     uint32_t bytes_offset = LogBase2(bus_width / 8);
     request_size_bytes = bus_width / 8 * BL;  // transaction size in bytes
 
-<<<<<<< HEAD
     // Thermal simulation parameters 
     power_epoch_period = static_cast<uint32_t>(reader.GetInteger("thermal", "power_epoch_period", 100000));
     //numXgrids = static_cast<uint32_t>(reader.GetInteger("thermal", "numXgrids", 1));
@@ -247,21 +246,7 @@
         bank_asr = rows / (columns * device_width);
     }
 
-    bank_order = static_cast<int>(reader.GetInteger("thermal", "bank_order", 1));
-    bank_layer_order = static_cast<int>(reader.GetInteger("thermal", "bank_layer_order", 0));
-    numRowRefresh = static_cast<uint32_t>(reader.GetInteger("thermal", "numRowRefresh", 2));
-    ChipX = reader.GetReal("thermal", "ChipX", 0.01); 
-    ChipY = reader.GetReal("thermal", "ChipY", 0.01);
-    Tamb0 = reader.GetReal("thermal", "Tamb0", 40);
-    epoch_temperature_file_csv = reader.Get("other", "epoch_temperature_file", output_prefix + "epoch_power_temperature.csv");
-    final_temperature_file_csv = reader.Get("other", "final_temperature_file", output_prefix + "final_power_temperature.csv");
-
-
-
-
-
-=======
->>>>>>> 36fadfb0
+    
     // for each address given, because we're transimitting trascation_size bytes per transcation
     // therefore there will be throwaway_bits not used in the address
     // part of it is due to the bytes offset, the other part is the burst len 
@@ -286,15 +271,15 @@
 
     // Thermal simulation parameters 
     loc_mapping = reader.Get("thermal", "loc_mapping", "");
-    power_epoch_period = static_cast<uint32_t>(reader.GetInteger("thermal", "power_epoch_period", 100000));
-    numXgrids = static_cast<uint32_t>(reader.GetInteger("thermal", "numXgrids", 1));
-    numYgrids = static_cast<uint32_t>(reader.GetInteger("thermal", "numYgrids", 1));
+    bank_order = static_cast<int>(reader.GetInteger("thermal", "bank_order", 1));
+    bank_layer_order = static_cast<int>(reader.GetInteger("thermal", "bank_layer_order", 0));
     numRowRefresh = static_cast<uint32_t>(reader.GetInteger("thermal", "numRowRefresh", 2));
     ChipX = reader.GetReal("thermal", "ChipX", 0.01); 
     ChipY = reader.GetReal("thermal", "ChipY", 0.01);
     Tamb0 = reader.GetReal("thermal", "Tamb0", 40);
     epoch_temperature_file_csv = reader.Get("other", "epoch_temperature_file", output_prefix + "epoch_power_temperature.csv");
     final_temperature_file_csv = reader.Get("other", "final_temperature_file", output_prefix + "final_power_temperature.csv");
+
 }
 
 
