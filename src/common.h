--- conflicted
+++ resolved
@@ -2,11 +2,6 @@
 #define __COMMON_H
 
 #include <stdint.h>
-<<<<<<< HEAD
-#include <sys/stat.h>
-=======
-#include <functional>
->>>>>>> f9809be8
 #include <iostream>
 #include <vector>
 
@@ -37,9 +32,6 @@
     int column;
 };
 
-<<<<<<< HEAD
-uint32_t ModuloWidth(uint64_t addr, uint32_t bit_width, uint32_t pos);
-=======
 inline uint32_t ModuloWidth(uint64_t addr, uint32_t bit_width, uint32_t pos) {
     addr >>= pos;
     auto store = addr;
@@ -49,8 +41,6 @@
 }
 
 // extern std::function<Address(uint64_t)> AddressMapping;
-extern std::function<int(uint64_t)> MapChannel;
->>>>>>> f9809be8
 int GetBitInPos(uint64_t bits, int pos);
 // it's 2017 and c++ std::string still lacks a split function, oh well
 std::vector<std::string> StringSplit(const std::string& s, char delim);
