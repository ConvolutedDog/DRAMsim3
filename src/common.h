#ifndef __COMMON_H
#define __COMMON_H

#include <iostream>
#include <iomanip>
#include <fstream>
#include <functional>
#include <stdint.h>
#include <vector>
<<<<<<< HEAD
#include <iterator>
#include <sstream>
=======
#include <sys/types.h>
#include <sys/stat.h>
>>>>>>> d6d9f830

namespace dramcore {

class Address {
    public:
        Address() :
            channel_(-1), rank_(-1), bankgroup_(-1), bank_(-1), row_(-1), column_(-1) {}
        Address(int channel, int rank, int bankgroup, int bank, int row, int column) :
            channel_(channel), rank_(rank), bankgroup_(bankgroup), bank_(bank), row_(row), column_(column) {}
        Address(const Address& addr) :
            channel_(addr.channel_), rank_(addr.rank_), bankgroup_(addr.bankgroup_), bank_(addr.bank_), row_(addr.row_), column_(addr.column_) {}
        int32_t channel_;
        int32_t rank_;
        int32_t bankgroup_;
        int32_t bank_;
        int32_t row_;
        int32_t column_;
};

uint32_t ModuloWidth(uint64_t addr, uint32_t bit_width, uint32_t pos);
extern std::function<Address(uint64_t)> AddressMapping;
int GetBitInPos(uint64_t bits, int pos);
// it's 2017 and c++ std::string still lacks a split function, oh well
std::vector<std::string> StringSplit(const std::string &s, char delim);
template<typename Out>
void StringSplit(const std::string &s, char delim, Out result);

uint32_t LogBase2(uint32_t power_of_two);
void AbruptExit(const std::string& file, int line);
void read_callback_func(uint64_t req_id);
void write_callback_func(uint64_t req_id);
bool DirExist(std::string dir);
std::string RenameFileWithNumber(const std::string file_name, int number);

enum class State {
    OPEN,
    CLOSED,
    SELF_REFRESH,
    SIZE
};

enum class CommandType {
    READ,
    READ_PRECHARGE,
    WRITE,
    WRITE_PRECHARGE,
    ACTIVATE,
    PRECHARGE,
    REFRESH_BANK,
    REFRESH,
    SELF_REFRESH_ENTER,
    SELF_REFRESH_EXIT,
    SIZE
};

class Command { 
    public:
        Command() :
            cmd_type_(CommandType::SIZE) {}
        Command(CommandType cmd_type, const Address& addr) :
            cmd_type_(cmd_type), addr_(addr) {}

        bool IsValid() { return cmd_type_ != CommandType::SIZE; }
        bool IsRefresh() { return cmd_type_ == CommandType::REFRESH || cmd_type_ == CommandType::REFRESH_BANK; }
        bool IsRead() { return cmd_type_ == CommandType::READ || cmd_type_ == CommandType ::READ_PRECHARGE; }
        bool IsWrite() { return cmd_type_ == CommandType ::WRITE || cmd_type_ == CommandType ::WRITE_PRECHARGE; }
        bool IsReadWrite() const { return cmd_type_ == CommandType::READ || cmd_type_ == CommandType::READ_PRECHARGE ||
                                          cmd_type_ == CommandType::WRITE || cmd_type_ == CommandType::WRITE_PRECHARGE; }
        CommandType cmd_type_;
        Address addr_;

        int32_t Channel() const { return addr_.channel_ ; }
        int32_t Rank() const { return  addr_.rank_; }
        int32_t Bankgroup() const { return addr_.bankgroup_; }
        int32_t Bank() const { return addr_.bank_;  }
        int32_t Row() const { return  addr_.row_; }
        int32_t Column() const { return addr_.column_; }

        friend std::ostream& operator<<(std::ostream& os, const Command& cmd);
        void print(std::ofstream& val_file); //TODO - Remove?
};


class Request {
    public:
        // For refresh requests
        Request(CommandType cmd_type, const Address& addr) :
                cmd_(Command(cmd_type, addr)), hex_addr_(-1), arrival_time_(-1), exit_time_(-1) {}
        //For read/write requets
        Request(CommandType cmd_type, uint64_t hex_addr, uint64_t arrival_time, int64_t id) :
                cmd_(Command(cmd_type, AddressMapping(hex_addr))), hex_addr_(hex_addr), arrival_time_(arrival_time), exit_time_(-1), id_(id) {}

        Command cmd_;
        uint64_t hex_addr_;
        uint64_t arrival_time_;
        uint64_t exit_time_;
        uint64_t id_;

        int32_t Channel() const { return cmd_.Channel(); }
        int32_t Rank() const { return cmd_.Rank(); }
        int32_t Bankgroup() const { return cmd_.Bankgroup(); }
        int32_t Bank() const { return cmd_.Bank(); }
        int32_t Row() const { return cmd_.Row(); }
        int32_t Column() const { return cmd_.Column(); }

        friend std::ostream& operator<<(std::ostream& os, const Request& req);
};

class Access {
public:
    uint64_t hex_addr_;
    std::string access_type_;
    uint64_t time_;
    friend std::istream& operator>>(std::istream& is, Access& access);
    friend std::ostream& operator<<(std::ostream& os, const Access& access);
};
}
#endif<|MERGE_RESOLUTION|>--- conflicted
+++ resolved
@@ -7,13 +7,10 @@
 #include <functional>
 #include <stdint.h>
 #include <vector>
-<<<<<<< HEAD
 #include <iterator>
 #include <sstream>
-=======
 #include <sys/types.h>
 #include <sys/stat.h>
->>>>>>> d6d9f830
 
 namespace dramcore {
 
