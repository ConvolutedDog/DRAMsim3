--- conflicted
+++ resolved
@@ -35,11 +35,8 @@
 address_mapping = chrobabgraco
 queue_structure = PER_BANK
 queue_size = 16
-<<<<<<< HEAD
+req_buffering_enabled = true
 
 [other]
 validation_output = 
 epoch_period = 10000 ;aggregate output per this many cycles, set 0 to mute output
-=======
-req_buffering_enabled = true
->>>>>>> 8ae247f7
