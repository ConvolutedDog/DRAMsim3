--- conflicted
+++ resolved
@@ -15,10 +15,6 @@
 rows = 65536 ;
 columns = 16 ;   // 16B per col access, and 256B page, then 16 cols :)
 device_width = 32  ; device width for each chip
-<<<<<<< HEAD
-BL = 2  ;
-=======
->>>>>>> d6d9f830
 num_dies = 4
 
 ; timing units in tCK unless otherwise specified
@@ -71,8 +67,8 @@
 req_buffering_enabled = false
 
 [other]
-<<<<<<< HEAD
-output_prefix = hmc-output-
+output_prefix = HMC_2GB_4Lx16
+epoch_period = 1000000
 
 [thermal]
 power_epoch_period = 10000; power epoch period (# cycle)
@@ -82,8 +78,4 @@
 matX = 512; 
 matY = 512; 
 bank_order = 1; 0: x direction first, 1: y direction first
-bank_layer_order = 0;
-=======
-output_prefix = HMC_2GB_4Lx16
-epoch_period = 1000000
->>>>>>> d6d9f830
+bank_layer_order = 0;