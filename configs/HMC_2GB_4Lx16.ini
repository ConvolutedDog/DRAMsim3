; HMC 8GB cube, 4 Link, full width (16 lanes)

[hmc]
num_links = 4
link_width = 16
link_speed = 10000  ; Mbps
block_size = 64 ; to validate against Sandia's result, use 128
xbar_queue_depth = 6  ; in # of packets

[dram_structure]
protocol = HMC
; the following values in this section will be overwritten in the code
bankgroups = 1
banks_per_group = 8
rows = 65536 ;
columns = 16 ;   // 16B per col access, and 256B page, then 16 cols :)
device_width = 32  ; device width for each chip
num_dies = 4

; timing units in tCK unless otherwise specified
[timing]  
tCK = 0.8 ;
CL = 17  ;
CWL =  17 ;
tRCD = 17 ;
tRP = 17 ; PRE period 
tRAS = 34 ; ACT to PRECHARGE
; tRC = tRAS + tRP ; ACT to ACT or REF
tRFC = 420  ; REF to ACT or to another REF
tREFI =  9364; average periodic refresh interval, 3.9us
tRRD_S =  4 ; ACT to ACT to different bankgroups, or for SAME bankgroup when bankgroup is disabled, same applied to tWTR, tCCD, tRTPS
tRRD_L =  4 ; ACT to ACT to same bankgroup 
tWTR_S = 3  ; WRITE to READ, different bankgroup
tWTR_L = 3  ; WRITE to READ, same bankgroup
tFAW = 27  ; 
tWR = 17 ; write recovery time
; tWR2 =   ; tWR2 = 1 + tWR if using 2CK tWPRE
tCCD_S = 6  ; CAS to CAS, different BG 
tCCD_L = 6  ; CAS to CAS, same BG
tXS = 12  ; tXS = tRFC + 12, exit self refresh 
tCKSRE = 1  ; valid clocks after SRE or PDE
tXP = 8  ; exit power down  
tRTP_L = 8  ; unsed only when bankgroup is enabled and to the same bankgroup
tRTP_S = 8 ; used only when bankgroup is disabled, use 1 tCK for different bankgroups
tRTRS = 0  ; 

[power]
; HMC has much smaller pages therefore idd numbers are expected to be small
VDD = 1.2  ;
IDD0 = 25  ;
IDD2P = 17  ;
IDD2N = 19  ;
IDD3P = 20 ;
IDD3N = 21 ;
IDD4W = 61 ;
IDD4R = 64  ;
IDD5AB = 150  ;
IDD6x = 21  ;

[system]
channel_size = 128  ; size for each channel in MB
channels = 16  ;
bus_width = 32   ; 
address_mapping = rocorabgbach  ; default addr mapping for HMC
queue_structure = PER_RANK
queue_size = 32
req_buffering_enabled = false

[other]
<<<<<<< HEAD
output_prefix = HMC_2GB_4Lx16
epoch_period = 1000000
=======
output_prefix = hmc-output-
<<<<<<< HEAD
>>>>>>> 9b908bfa

[thermal]
power_epoch_period = 10000; power epoch period (# cycle)
ChipX = 0.008; chip size in x dimension [m] 
ChipY = 0.008; chip size in y dimension [m]
Tamb0 = 40; The ambient temperature in [C]
matX = 512; 
matY = 512; 
bank_order = 1; 0: x direction first, 1: y direction first
bank_layer_order = 0;
=======
>>>>>>> 4ed80209850eb9097e4e37506369f43bb4f728d3<|MERGE_RESOLUTION|>--- conflicted
+++ resolved
@@ -67,13 +67,8 @@
 req_buffering_enabled = false
 
 [other]
-<<<<<<< HEAD
 output_prefix = HMC_2GB_4Lx16
 epoch_period = 1000000
-=======
-output_prefix = hmc-output-
-<<<<<<< HEAD
->>>>>>> 9b908bfa
 
 [thermal]
 power_epoch_period = 10000; power epoch period (# cycle)
@@ -84,5 +79,3 @@
 matY = 512; 
 bank_order = 1; 0: x direction first, 1: y direction first
 bank_layer_order = 0;
-=======
->>>>>>> 4ed80209850eb9097e4e37506369f43bb4f728d3