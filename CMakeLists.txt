cmake_minimum_required(VERSION 3.0)

project(dramcore)

# self-defined flgas that help debugging
# use cmake -DGENERATE_TRACE=ON or 1 to enbale this
if (NO_BACKPRESSURE)
        message("Adding NO_BACKPRESSURE - To enable infinite buffering of memory requests in memory controller to support CPUs that does not model backpressure when the queues in the memory controller are full")
        add_definitions(-DNO_BACKPRESSURE)
endif (NO_BACKPRESSURE)

if (GENERATE_TRACE)
        message("Adding GENERATE_TRACE - To log to a file the memory address trace along with timing information")
        add_definitions(-DGENERATE_TRACE)
endif (GENERATE_TRACE)

if (DEBUG_POWER)
        message("Adding DEBUG_POWER definition...")
        add_definitions(-DDEBUG_POWER)
endif  (DEBUG_POWER)


if (DEBUG_LOC_MAPPING)
        add_definitions(-DDEBUG_LOC_MAPPING)
endif (DEBUG_LOC_MAPPING)

if (THERMAL)
        message("Adding thermal module...")
        add_definitions(-DTHERMAL)

        # check dependency
        find_package(BLAS REQUIRED)
        find_package(OpenMP REQUIRED)

        # since SuperLU has a build system already, I don't want to 
        # rewirte the entire make system so here's the solution...
        if (NOT SUPERLU_ROOT)
                set(SUPERLU_ROOT ${CMAKE_SOURCE_DIR}/ext/SuperLU_MT_3.1/)
                execute_process(COMMAND git submodule update --init -- ${SUPERLU_ROOT})
        endif (NOT SUPERLU_ROOT)
        set(SUPERLU_PLAT OPENMP)
        set(SUPERLU_LIB ${SUPERLU_ROOT}/lib/libsuperlu_mt_${SUPERLU_PLAT}.a)
        add_library(superlu_mt STATIC IMPORTED)
        
        set_target_properties(superlu_mt 
                              PROPERTIES IMPORTED_LOCATION ${SUPERLU_LIB})
        add_custom_target(build_superlu_mt
                          COMMAND make lib 
                          WORKING_DIRECTORY ${SUPERLU_ROOT}
        )
        add_dependencies(superlu_mt build_superlu_mt)
        include_directories(${SUPERLU_ROOT}/SRC)  # header files are here..
        
endif (THERMAL)

set(CMAKE_C_FLAGS ${CMAKE_C_FLAGS} "-fPIC -D_LONGINT -DAdd_")
set(EXTRA_CXX_FLAGS "-Wall -fPIC")
set(EXTRA_CXX_FLAGS_DEBUG "-O0 -DDEBUG_OUTPUT")
set(EXTRA_CXX_FLAGS_RELEASE "-O3 -DNDEBUG")
set(EXTRA_CXX_FLAGS_RELWITHDEBINFO "-O0 -DNDDEBUG")

set(CMAKE_CXX_STANDARD 11)
set(CMAKE_C_STANDARD 99)
set(CMAKE_CXX_FLAGS "${CMAKE_CXX_FLAGS} ${EXTRA_CXX_FLAGS}")
set(CMAKE_CXX_FLAGS_DEBUG "${CMAKE_CXX_FLAGS_DEBUG} ${EXTRA_CXX_FLAGS_DEBUG}")
set(CMAKE_CXX_FLAGS_RELEASE "${CMAKE_CXX_FLAGS_RELEASE} ${EXTRA_CXX_FLAGS_RELEASE}")
set(CMAKE_CXX_FLAGS_RELWITHDEBINFO  "${CMAKE_CXX_FLAGS_RELWITHDEBINFO} ${EXTRA_CXX_FLAGS_RELWITHDEBINFO}")

set(SOURCES
        src/bankstate.cc
        src/channel_state.cc
        src/command_queue.cc
        src/common.cc
        src/configuration.cc
        src/controller.cc
        src/cpu.cc
        src/hmc.cc
        src/refresh.cc
        src/statistics.cc
        src/timing.cc
        src/memory_system.cc

        ext/fmt/src/format.cc
        ext/inih/src/ini.c
        ext/inih/src/INIReader.cpp
        )

if (THERMAL)
        set(SOURCES ${SOURCES} src/thermal.cc src/sp_ienv.c src/thermal_solver.c)
        if (OPENMP_FOUND)
            message("adding openmp flag")
            set_source_files_properties(src/thermal_solver.c PROPERTIES COMPILE_FLAGS "${OpenMP_C_FLAGS} -O2")
        endif(OPENMP_FOUND)
endif (THERMAL)

set(SOURCES_TEST
        test/main.cc
        test/test.cc
        )

include_directories(src ext/headers)



add_library(dramcore SHARED ${SOURCES})
<<<<<<< HEAD

if (THERMAL)
        target_link_libraries(dramcore inih fmt superlu_mt f77blas atlas m ${OpenMP_C_FLAGS})
        add_executable(thermalreplay src/thermal_replay.cc)
        target_link_libraries(thermalreplay dramcore)
else (THERMAL)
        target_link_libraries(dramcore inih fmt)
endif (THERMAL)

=======
>>>>>>> 34d19a7f
set_target_properties(dramcore PROPERTIES LIBRARY_OUTPUT_DIRECTORY ${CMAKE_CURRENT_SOURCE_DIR})

add_executable(dramcoremain src/main.cc)
target_link_libraries(dramcoremain dramcore)
#set_target_properties(dramcore PROPERTIES RUNTIME_OUTPUT_DIRECTORY ${CMAKE_CURRENT_SOURCE_DIR})

add_executable(dramcoretest ${SOURCES_TEST})
target_link_libraries(dramcoretest dramcore)
#set_target_properties(dramcoretest PROPERTIES RUNTIME_OUTPUT_DIRECTORY ${CMAKE_CURRENT_SOURCE_DIR})

message("CMAKE_BUILD_TYPE is ${CMAKE_BUILD_TYPE}")
# set_target_properties(dramcore PROPERTIES DEBUG_POSTFIX "_d")
<|MERGE_RESOLUTION|>--- conflicted
+++ resolved
@@ -100,21 +100,14 @@
 
 include_directories(src ext/headers)
 
-
-
-add_library(dramcore SHARED ${SOURCES})
-<<<<<<< HEAD
+add_library(dramcore STATIC ${SOURCES})
 
 if (THERMAL)
-        target_link_libraries(dramcore inih fmt superlu_mt f77blas atlas m ${OpenMP_C_FLAGS})
+        target_link_libraries(dramcore superlu_mt f77blas atlas m ${OpenMP_C_FLAGS})
         add_executable(thermalreplay src/thermal_replay.cc)
         target_link_libraries(thermalreplay dramcore)
-else (THERMAL)
-        target_link_libraries(dramcore inih fmt)
 endif (THERMAL)
 
-=======
->>>>>>> 34d19a7f
 set_target_properties(dramcore PROPERTIES LIBRARY_OUTPUT_DIRECTORY ${CMAKE_CURRENT_SOURCE_DIR})
 
 add_executable(dramcoremain src/main.cc)
